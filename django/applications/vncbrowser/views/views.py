--- conflicted
+++ resolved
@@ -217,8 +217,7 @@
                         'type': 'neurite'
                     }
                 }
-<<<<<<< HEAD
-                
+
     qs_tc = TreenodeConnector.objects.filter(
         treenode__treenodeclassinstance__class_instance__id=skeleton_id,
         treenode__treenodeclassinstance__relation__relation_name='element_of',
@@ -240,8 +239,6 @@
             'type': tc.relation.relation_name
         }
 
-    return HttpResponse(json.dumps({'vertices':vertices,'connectivity':connectivity}, sort_keys=True, indent=4), mimetype="text/json")
-=======
     return json.dumps({'vertices':vertices,'connectivity':connectivity}, sort_keys=True, indent=4)
 
 def export_skeleton_response(request, project_id=None, skeleton_id=None, treenode_id=None, logged_in_user=None, format=None):
@@ -273,7 +270,6 @@
 def skeleton_json(*args, **kwargs):
     kwargs['format'] = 'json'
     return export_skeleton_response(*args, **kwargs)
->>>>>>> ba483d4e
 
 @catmaid_login_required
 def neuron_to_skeletons(request, project_id=None, neuron_id=None, logged_in_user=None):
