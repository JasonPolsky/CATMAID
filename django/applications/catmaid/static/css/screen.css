--- conflicted
+++ resolved
@@ -1083,12 +1083,9 @@
   background: white;
   padding: 4px;
   cursor: default;
-<<<<<<< HEAD
-=======
   z-index: 1;
   overflow: auto;
   height: 20em;
->>>>>>> b8805ce4
 }
 
 .customselect ul {
@@ -1100,8 +1097,6 @@
 
 .customselect ul label {
   display: list-item;
-<<<<<<< HEAD
-=======
 }
 
 .placeholder {
@@ -1111,5 +1106,4 @@
 .placeholder img {
   width: 1em;
   height: 1em;
->>>>>>> b8805ce4
 }