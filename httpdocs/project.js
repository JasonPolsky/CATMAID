--- conflicted
+++ resolved
@@ -11,7 +11,6 @@
 /**
  */
 
-<<<<<<< HEAD
 /* Define any new keybindings here.
 
    There's a helpful page with the different key codes for different
@@ -282,9 +281,6 @@
   }
 }
 
-
-=======
->>>>>>> 99ddd40b
 /**
  * A TrakEM2 Web project.
  *
