/* -*- mode: espresso; espresso-indent-level: 2; indent-tabs-mode: nil -*- */
/* vim: set softtabstop=2 shiftwidth=2 tabstop=2 expandtab: */

/**
 * windowmanager.js
 *
 * requirements:
 *   ui.js
 *   resize_handle.js
 *
 * Tiled window manager for frame-like Javascript-`windows'.
 *
 * Tiled window configurations are expressed as a binary tree with branch
 * nodes being split horizontally or vertically and leaf-nodes being the
 * actual windows.
 */

/**
 * Node prototype
 */

function CMWNode() {}

CMWNode.CMWNodeUniqueId = 0;

CMWNode.prototype.uniqueId = function () {
  return CMWNode.CMWNodeUniqueId++;
}

/**
 * @return width of the node in pixels
 */
CMWNode.prototype.getWidth = function () {
  var frame = this.getFrame();
  if (frame.offsetWidth) return frame.offsetWidth;
  else
  return 0;
}

/**
 * @return height of the node in pixels
 */
CMWNode.prototype.getHeight = function () {
  var frame = this.getFrame();
  if (frame.offsetHeight) return frame.offsetHeight;
  else
  return 0;
}

/**
 * @return left position of the node in pixels
 */
CMWNode.prototype.getLeft = function () {
  var frame = this.getFrame();
  if (frame.style.left) return parseInt(frame.style.left);
  else
  return 0;
}

/**
 * @return top position of the node in pixels
 */
CMWNode.prototype.getTop = function () {
  var frame = this.getFrame();
  if (frame.style.top) return parseInt(frame.style.top);
  else
  return 0;
}




/**
 * Root node
 */
<<<<<<< HEAD

function CMWRootNode() {
  var self = this;

  var child = child;

  var id = this.uniqueId();

  var frame = document.createElement("div");
  frame.style.position = "absolute";
  frame.id = "CMW" + id;
  frame.style.top = "0px";

  this.getId = function () {
    return id;
  }

  this.getFrame = function () {
    return frame;
  }

  this.getChild = function () {
    return child;
  }

  this.getChildren = function () {
    var children = new Array();
    if (child != null) {
      children.push(child);
      children = children.concat(child.getChildren());
    }
    return children;
  }

  this.getWindows = function () {
    if (child != null) return child.getWindows();
    else
    return [];
  }

  this.replaceChild = function (newChild) {
    child = newChild;
    if (frame.lastChild) frame.removeChild(frame.lastChild);
    frame.appendChild(child.getFrame());
    child.setParent(self);
    self.redraw();
  }

  /**
   * @return {CMWRootNode} this (allows chains of calls like myRootNode.redraw().show())
   */
  this.redraw = function () {
    child.redraw();
    document.getElementById("text").replaceChild(document.createTextNode(self.toXML()), document.getElementById("text").firstChild);

    return self;
  }

  this.catchDrag = function () {
    ui.catchFocus();
    ui.registerEvent("onmouseup", self.releaseDrag);
    ui.catchEvents();
    child.catchDrag();
  }

  this.releaseDrag = function () {
    ui.releaseEvents();
    ui.removeEvent("onmouseup", self.releaseDrag);
    child.releaseDrag();
  }

  this.toXML = function () {
    return "<root id\"" + id + "\">\n" + child.toXML("\t") + "\n</root>";
  }
=======
function CMWRootNode()
{
	var self = this;
	
	var child = null;
	
	var id = this.uniqueId();
	
	var frame = document.createElement( "div" );
	frame.style.position = "absolute";
	frame.id = "CMW" + id;
	frame.style.top = "0px";
	
	this.getId = function(){ return id; }
	
	this.getFrame = function(){ return frame; }
	
	this.getChild = function(){ return child; }
	
	this.getChildren = function()
	{
		var children = new Array();
		if ( child != null ) 
		{
			children.push( child );
			children = children.concat( child.getChildren() );
		}
		return children;
	}
	
	this.getWindows = function()
	{
		if ( child != null )
			return child.getWindows();
		else	
			return [];
	}
	
	this.replaceChild = function( newChild )
	{
		child = newChild;
		if ( frame.lastChild )
			frame.removeChild( frame.lastChild );
		frame.appendChild( child.getFrame() );
		child.setParent( self );
		self.redraw();
	}
	
	/**
	 * @return {CMWRootNode} this (allows chains of calls like myRootNode.redraw().show())
	 */
	this.redraw = function()
	{
		if ( child ) child.redraw();
		/* document.getElementById( "text" ).replaceChild( document.createTextNode( self.toXML() ), document.getElementById( "text" ).firstChild ); */
		
		return self;
	}
	
	this.catchDrag = function()
	{
		ui.catchFocus();
		ui.registerEvent( "onmouseup", self.releaseDrag );
		ui.catchEvents();
		child.catchDrag();
	}
	
	this.releaseDrag = function()
	{
		ui.releaseEvents();
		ui.removeEvent( "onmouseup", self.releaseDrag );
		child.releaseDrag();
	}
	
	this.toXML = function()
	{
		return "<root id\"" + id + "\">\n" + child.toXML( "\t" ) + "\n</root>";
	}
	
	/**
	 * Empty close method that can be overridden to any needs.  The method is
	 * called by the last open window on closing.
	 */
	this.close = function()
	{
		child = null;
		return;
	}
>>>>>>> f5bb21e9
}

CMWRootNode.prototype = new CMWNode();
CMWRootNode.prototype.constructor = CMWRootNode;

CMWRootNode.prototype.getRootNode = function () {
  return this;
}

<<<<<<< HEAD
/**
 * Empty close method that cna be overridden to any needs.  The method is
 * called by the last open window on closing.
 */
CMWRootNode.prototype.close = function () {
  return;
=======
CMWRootNode.prototype.closeAllChildren = function()
{
	var windows = this.getWindows();
	for ( var i = 0; i < windows.length; ++i )
		windows[ i ].close();
	return;
>>>>>>> f5bb21e9
}



/**
 * Horizontal split node
 */

function CMWHSplitNode(child1, child2) {
  var self = this;

  var id = this.uniqueId();

  var parent = null;

  var child1 = child1;

  var child2 = child2;

  if (typeof child1 === "undefined") child1 = new CMWWindow("Window 1");
  if (typeof child2 === "undefined") child2 = new CMWWindow("Window 2");

  child1.setParent(this);
  child2.setParent(this);

  var frame = document.createElement("div");
  frame.className = "sliceView";
  frame.style.position = "absolute";
  frame.id = "CMW" + id;
  frame.style.top = "0px";
  frame.style.bottom = "0px";

  frame.appendChild(child1.getFrame());
  frame.appendChild(child2.getFrame());

  var resizeHandle = new ResizeHandle("h", this);
  child1.getFrame().appendChild(resizeHandle.getView());

  var widthRatio = 0.5;

  this.getId = function () {
    return id;
  }

  this.getFrame = function () {
    return frame;
  }

  this.getParent = function () {
    return parent;
  }

  /**
   * Set the parent node.
   *
   * @param {Object} newParent
   * @return former parent node
   */
  this.setParent = function (newParent) {
    var oldParent = parent;
    parent = newParent;
    return oldParent;
  }

  this.getRootNode = function () {
    return parent.getRootNode();
  }

  this.getChildren = function () {
    return [child1, child2].concat(child1.getChildren()).concat(child2.getChildren());
  }

  this.getWindows = function () {
    return child1.getWindows().concat(child2.getWindows());
  }

  this.redraw = function () {
    var f1 = child1.getFrame();
    var f2 = child2.getFrame();
    var w = self.getWidth();
    w1 = Math.max(20, Math.min(w - 20, Math.round(w * widthRatio)));

    f1.style.width = w1 + "px";

    f2.style.width = (w - w1) + "px";
    f2.style.left = w1 + "px";

    child1.redraw();
    child2.redraw();

    return self;
  }

  this.changeWidth = function (d) {
    var f1 = child1.getFrame();
    var f2 = child2.getFrame();
    var w = self.getWidth();
    var w1 = Math.max(20, Math.min(w - 20, child1.getWidth() + d));
    widthRatio = w1 / w;

    return self.redraw();
  }

  this.removeResizeHandle = function () {
    return child1.getFrame().removeChild(resizeHandle.getView());
  }

  this.replaceChild = function (newChild, oldChild) {
    if (oldChild == child1) return self.replaceLeftChild(newChild);
    else if (oldChild == child2) return self.replaceRightChild(newChild);
  }

  this.replaceLeftChild = function (newChild) {
    var oldChild = child1;
    self.removeResizeHandle();
    if (newChild.getFrame().parentNode != null) newChild.getFrame().parentNode.removeChild(newChild.getFrame());
    newChild.getFrame().appendChild(resizeHandle.getView());
    if (child1.getFrame().parentNode == frame) frame.replaceChild(newChild.getFrame(), child1.getFrame());
    else
    frame.appendChild(newChild.getFrame());
    child1 = newChild;
    newChild.setParent(self);
    self.redraw();
    return oldChild;
  }

  this.replaceRightChild = function (newChild) {
    var oldChild = child2;
    if (newChild.getFrame().parentNode != null) newChild.getFrame().parentNode.removeChild(newChild.getFrame());
    if (child2.getFrame().parentNode == frame) frame.replaceChild(newChild.getFrame(), child2.getFrame());
    else
    frame.appendChild(newChild.getFrame());
    child2 = newChild;
    newChild.setParent(self);
    self.redraw();
    return oldChild;
  }

  this.getSiblingOf = function (child) {
    if (child1 == child) return child2;
    else if (child2 == child) return child1;
    else
    return null;
  }

  this.catchDrag = function () {
    child1.catchDrag();
    child2.catchDrag();
    return;
  }

  this.releaseDrag = function () {
    child1.releaseDrag();
    child2.releaseDrag();
    return;
  }

  this.toXML = function (tabs) {
    return tabs + "<hsplitnode id\"" + id + "\">\n" + child1.toXML(tabs + "\t") + "\n" + child2.toXML(tabs + "\t") + "\n" + tabs + "</hsplitnode>";
  }
}

CMWHSplitNode.prototype = new CMWNode();
CMWHSplitNode.prototype.constructor = CMWHSplitNode;




/**
 * Vertical split node.
 */

function CMWVSplitNode(child1, child2) {
  var self = this;

  var id = this.uniqueId();

  var parent = null;

  var child1 = child1;

  var child2 = child2;

  if (typeof child1 === "undefined") child1 = new CMWWindow("Window 1");
  if (typeof child2 === "undefined") child2 = new CMWWindow("Window 2");

  child1.setParent(this);
  child2.setParent(this);

  var frame = document.createElement("div");
  frame.className = "sliceView";
  frame.style.position = "absolute";
  frame.id = "CMW" + id;
  frame.style.top = "0px";
  frame.style.bottom = "0px";

  frame.appendChild(child1.getFrame());
  frame.appendChild(child2.getFrame());

  var resizeHandle = new ResizeHandle("v", this);
  child1.getFrame().appendChild(resizeHandle.getView());

  var heightRatio = 0.5;

  this.getId = function () {
    return id;
  }

  this.getFrame = function () {
    return frame;
  }

  this.getParent = function () {
    return parent;
  }

  /**
   * Set the parent node.
   *
   * @param {Object} newParent
   * @return former parent node
   */
  this.setParent = function (newParent) {
    var oldParent = parent;
    parent = newParent;
    return oldParent;
  }

  this.getRootNode = function () {
    return parent.getRootNode();
  }

  this.getChildren = function () {
    return [child1, child2].concat(child1.getChildren()).concat(child2.getChildren());
  }

  this.getWindows = function () {
    return child1.getWindows().concat(child2.getWindows());
  }

  this.redraw = function () {
    var f1 = child1.getFrame();
    var f2 = child2.getFrame();
    var h = self.getHeight();
    h1 = Math.max(20, Math.min(h - 20, Math.round(h * heightRatio)));

    f1.style.height = h1 + "px";

    f2.style.height = (h - h1) + "px";
    f2.style.top = h1 + "px";

    child1.redraw();
    child2.redraw();

    return self;
  }

  this.changeHeight = function (d) {
    var f1 = child1.getFrame();
    var f2 = child2.getFrame();
    var h = self.getHeight();
    var h1 = Math.max(20, Math.min(h - 20, child1.getHeight() + d));
    heightRatio = h1 / h;

    return self.redraw();
  }

  this.removeResizeHandle = function () {
    return child1.getFrame().removeChild(resizeHandle.getView());
  }

  this.replaceChild = function (newChild, oldChild) {
    if (oldChild == child1) return self.replaceTopChild(newChild);
    else if (oldChild == child2) return self.replaceBottomChild(newChild);
  }

  this.replaceTopChild = function (newChild) {
    var oldChild = child1;
    self.removeResizeHandle();
    if (newChild.getFrame().parentNode != null) newChild.getFrame().parentNode.removeChild(newChild.getFrame());
    newChild.getFrame().appendChild(resizeHandle.getView());
    if (child1.getFrame().parentNode == frame) frame.replaceChild(newChild.getFrame(), child1.getFrame());
    else
    frame.appendChild(newChild.getFrame());
    child1 = newChild;
    newChild.setParent(self);
    self.redraw();
    return oldChild;
  }

  this.replaceBottomChild = function (newChild) {
    var oldChild = child2;
    if (newChild.getFrame().parentNode != null) newChild.getFrame().parentNode.removeChild(newChild.getFrame());
    if (child2.getFrame().parentNode == frame) frame.replaceChild(newChild.getFrame(), child2.getFrame());
    else
    frame.appendChild(newChild.getFrame());
    child2 = newChild;
    newChild.setParent(self);
    self.redraw();
    return oldChild;
  }

  this.getSiblingOf = function (child) {
    if (child1 == child) return child2;
    else if (child2 == child) return child1;
    else
    return null;
  }

  this.catchDrag = function () {
    child1.catchDrag();
    child2.catchDrag();
    return;
  }

  this.releaseDrag = function () {
    child1.releaseDrag();
    child2.releaseDrag();
    return;
  }

  this.toXML = function (tabs) {
    return tabs + "<vsplitnode id\"" + id + "\">\n" + child1.toXML(tabs + "\t") + "\n" + child2.toXML(tabs + "\t") + "\n" + tabs + "</vsplitnode>";
  }
}

CMWVSplitNode.prototype = new CMWNode();
CMWVSplitNode.prototype.constructor = CMWVSplitNode;



/**
 * Window is leaf of the binary tree.
 */
<<<<<<< HEAD

function CMWWindow(title) {
  var self = this;

  /**
   * Remove this window from tree.  If this was the sole child of root,
   * remove the root frame from document as well.
   *
   * Call all listeners with a CLOSE event.
   *
   * @param e
   */
  this.close = function (e) {
    if (e) e.stopPropagation();
    else if (event) event.cancelBubble = true;

    var root = self.getRootNode();

    if (root == parent) {
      var rootFrame = root.getFrame();
      rootFrame.parentNode.removeChild(rootFrame);
      root.close();
    } else {
      var sibling = parent.getSiblingOf(self);
      var siblingFrame = sibling.getFrame();

      parent.removeResizeHandle();
      parent.getParent().replaceChild(sibling, parent);

      siblingFrame.style.top = "0px";
      siblingFrame.style.left = "0px";
      siblingFrame.style.width = "";
      siblingFrame.style.height = "";

      if (self.hasFocus()) sibling.getWindows()[0].focus();

      root.redraw();
    }

    self.callListeners(CMWWindow.CLOSE);

    return false;
  }

  this.hasFocus = function () {
    return frame.firstChild.className == "stackInfo_selected";
  }

  this.focus = function () {
    var root = self.getRootNode();
    var windows = root.getWindows();
    for (var i = 0; i < windows.length; ++i) {
      var w = windows[i];
      w.getFrame().firstChild.className = "stackInfo";
      w.callListeners(CMWWindow.BLUR);
    }

    frame.firstChild.className = "stackInfo_selected";
    self.callListeners(CMWWindow.FOCUS);

    return self;
  }

  var id = this.uniqueId();

  var parent = null;

  var title = title;

  var titleText = document.createElement("p");
  titleText.className = "stackTitle";
  titleText.appendChild(document.createTextNode(title));

  var closeHandle = document.createElement("p");
  closeHandle.className = "stackClose";
  closeHandle.onmousedown = self.close;
  closeHandle.appendChild(document.createTextNode("close [ x ]"));

  var titleBar = document.createElement("div");
  titleBar.className = "stackInfo_selected";
  titleBar.style.position = "relative";
  titleBar.style.cursor = "move";
  titleBar.appendChild(titleText);
  titleBar.appendChild(closeHandle);

  var frame = document.createElement("div");
  frame.className = "sliceView";
  frame.style.position = "absolute";
  frame.id = "CMW" + id;
  frame.style.top = "0px";
  frame.style.bottom = "0px";
  frame.appendChild(titleBar);

  var eventCatcher = document.createElement("div");
  eventCatcher.className = "eventCatcher";
  frame.appendChild(eventCatcher);

  var listeners = new Array();

  this.catchDrag = function () {
    eventCatcher.style.display = "block";
    return false;
  }

  this.releaseDrag = function () {
    eventCatcher.style.display = "none";
    return false;
  }

  frame.onmousedown = this.focus;

  titleBar.onmousedown = function (e) {
    CMWWindow.selectedWindow = self;
    self.getRootNode().catchDrag();
    return false;
  }

  eventCatcher.onmousemove = function (e) {
    if (self != CMWWindow.selectedWindow) {
      var m = ui.getMouse(e);
      var min = m.offsetY;
      var s = "Top";
      if (m.offsetY > self.getHeight() / 2) {
        min = self.getHeight() - m.offsetY;
        s = "Bottom";
      }
      if (m.offsetX < min) {
        min = m.offsetX;
        s = "Left";
      }
      if (self.getWidth() - m.offsetX < min) s = "Right";

      eventCatcher.className = "eventCatcher" + s;
    }
    return false;
  }

  eventCatcher.onmouseout = function () {
    eventCatcher.className = "eventCatcher";
    return false;
  }

  eventCatcher.onmouseup = function (e) {
    if (!(CMWWindow.selectedWindow == self || eventCatcher.className == "eventCatcher")) {
      var sourceSplitNode = CMWWindow.selectedWindow.getParent();
      var sourceSibling = sourceSplitNode.getSiblingOf(CMWWindow.selectedWindow);
      var sourceSiblingFrame = sourceSibling.getFrame();
      var selectedWindowFrame = CMWWindow.selectedWindow.getFrame();
      var targetSibling = parent.getSiblingOf(self);
      var targetSiblingFrame = targetSibling.getFrame();

      sourceSplitNode.removeResizeHandle();
      sourceSplitNode.getParent().replaceChild(sourceSibling, sourceSplitNode);

      sourceSiblingFrame.style.top = selectedWindowFrame.style.top = frame.style.top = targetSiblingFrame.style.top = "0px";
      sourceSiblingFrame.style.left = selectedWindowFrame.style.left = frame.style.left = targetSiblingFrame.style.left = "0px";
      sourceSiblingFrame.style.width = selectedWindowFrame.style.width = frame.style.width = targetSiblingFrame.style.width = "";
      sourceSiblingFrame.style.height = selectedWindowFrame.style.height = frame.style.height = targetSiblingFrame.style.height = "";

      if (eventCatcher.className == "eventCatcherTop") {
        parent.replaceChild(new CMWVSplitNode(CMWWindow.selectedWindow, self), self);
      } else if (eventCatcher.className == "eventCatcherBottom") {
        parent.replaceChild(new CMWVSplitNode(self, CMWWindow.selectedWindow), self);
      } else if (eventCatcher.className == "eventCatcherLeft") {
        parent.replaceChild(new CMWHSplitNode(CMWWindow.selectedWindow, self), self);
      } else if (eventCatcher.className == "eventCatcherRight") {
        parent.replaceChild(new CMWHSplitNode(self, CMWWindow.selectedWindow), self);
      }
    }
    var rootNode = self.getRootNode();
    rootNode.releaseDrag();
    CMWWindow.selectedWindow = null;
    eventCatcher.className = "eventCatcher";
    rootNode.redraw();

    return false;
  }

  this.addListener = function (listener) {
    listeners.push(listener);
    return;
  }

  this.removeListener = function (listener) {
    for (var i = 0; i < listeners.length; ++i) {
      if (listeners[i] == listener) {
        listeners.splice(i, 1);
        break;
      }
    }
    return;
  }

  this.clearListeners = function () {
    delete listeners;
    listeners = new Array();
  }

  /**
   * Call all listeners with a RESIZE event, the actual window redrawing is
   * done by parent.
   *
   * @return {CMWWindow} this (allows chains of calls like myWindow.setTitle( "new" ).show())
   */
  this.redraw = function () {
    return self.callListeners(self, CMWWindow.RESIZE);
  }

  this.getId = function () {
    return id;
  }

  this.getFrame = function () {
    return frame;
  }

  this.getParent = function () {
    return parent;
  }

  this.getTitle = function () {
    return title;
  }

  this.getSibling = function () {
    return parent.getSiblingOf(self);
  }

  /**
   * Set the parent node.
   *
   * @param {Object} newParent
   * @return former parent node
   */
  this.setParent = function (newParent) {
    var oldParent = parent;
    parent = newParent;
    return oldParent;
  }

  this.getChildren = function () {
    return [];
  }

  this.getWindows = function () {
    return [self];
  }

  /**
   * Set the window title
   *
   * @param {String} title
   * @return {CMWWindow} this (allows chains of calls like myWindow.setTitle( "new" ).show())
   */
  this.setTitle = function (newTitle) {
    title = newTitle;
    titleText.replaceChild(document.createTextNode(title), titleText.firstChild);
    return self;
  }

  /**
   * @return root node
   */
  this.getRootNode = function () {
    return parent.getRootNode();
  }

  /**
   * Call all listeners with a signal.
   *
   * @param {Number} signal one of the CMWWindow constants
   * @return {CMWWindow} this (allows chains of calls like myWindow.setTitle( "new" ).show())
   */
  this.callListeners = function (signal) {
    for (var i = 0; i < listeners.length; ++i)
    listeners[i](self, signal);

    return self;
  }

  this.toXML = function (tabs) {
    return tabs + "<window id\"" + id + "\" title=\"" + title + "\" />";
  }
=======
function CMWWindow( title )
{
	var self = this;
	
	/**
	 * Remove this window from tree.  If this was the sole child of root,
	 * remove the root frame from document as well.
	 * 
	 * Call all listeners with a CLOSE event.
	 * 
	 * @param e
	 */
	this.close = function( e )
	{
		if ( e ) e.stopPropagation();
		else if ( typeof event != "undefined" && event ) event.cancelBubble = true;

		var root = self.getRootNode();
		
		if ( root == parent )
		{
			var rootFrame = root.getFrame();
			if ( rootFrame.parentNode )
				rootFrame.parentNode.removeChild( rootFrame );
			root.close();
		}
		else
		{
			var sibling = parent.getSiblingOf( self );
			var siblingFrame = sibling.getFrame();
			
			parent.removeResizeHandle();
			parent.getParent().replaceChild( sibling, parent );
			
			siblingFrame.style.top = "0px";
			siblingFrame.style.left = "0px";
			siblingFrame.style.width = "";
			siblingFrame.style.height = "";
			
			if ( self.hasFocus() )
				sibling.getWindows()[ 0 ].focus();
			
			root.redraw();
		}
		
		self.callListeners( CMWWindow.CLOSE );
			
		return false;
	}
	
	this.hasFocus = function()
	{
		return frame.firstChild.className == "stackInfo_selected";
	}
	
	this.focus = function()
	{
		var root = self.getRootNode();
		var windows = root.getWindows();
		for ( var i = 0; i < windows.length; ++i )
		{
			var w = windows[ i ];
			w.getFrame().firstChild.className = "stackInfo";
			w.callListeners( CMWWindow.BLUR );
		}
			
		frame.firstChild.className = "stackInfo_selected";
		self.callListeners( CMWWindow.FOCUS );
		
		return self;
	}
	
	var id = this.uniqueId();
	
	var parent = null;
	
	var title = title;
	
	var titleText = document.createElement( "p" );
	titleText.className = "stackTitle";
	titleText.appendChild( document.createTextNode( title ) );
	
	var closeHandle = document.createElement( "p" );
	closeHandle.className = "stackClose";
	closeHandle.onmousedown = self.close;
	closeHandle.appendChild( document.createTextNode( "close [ x ]" ) );
	
	var titleBar = document.createElement( "div" );
	titleBar.className = "stackInfo_selected";
	titleBar.style.position = "relative";
	titleBar.style.cursor = "move";
	titleBar.appendChild( titleText );
	titleBar.appendChild( closeHandle );
	
	var frame = document.createElement( "div" );
	frame.className = "sliceView";
	frame.style.position = "absolute";
	frame.id = "CMW" + id;
	frame.style.top = "0px";
	frame.style.bottom = "0px";
	frame.appendChild( titleBar );
	
	var eventCatcher = document.createElement( "div" );
	eventCatcher.className = "eventCatcher";
	frame.appendChild( eventCatcher );
	
	var listeners = new Array();
	
	this.catchDrag = function()
	{
		eventCatcher.style.display = "block";
		return false;
	}
	
	this.releaseDrag = function()
	{
		eventCatcher.style.display = "none";
		return false;
	}
	
	frame.onmousedown = this.focus;
	
	titleBar.onmousedown = function( e )
	{
		CMWWindow.selectedWindow = self;
		self.getRootNode().catchDrag();
        return false;
	}
	
	eventCatcher.onmousemove = function( e )
	{
		if ( self != CMWWindow.selectedWindow ) 
		{
			var m = ui.getMouse(e);
			var min = m.offsetY;
			var s = "Top";
			if ( m.offsetY > self.getHeight() / 2 ) 
			{
				min = self.getHeight() - m.offsetY;
				s = "Bottom";
			}
			if ( m.offsetX < min )
			{
				min = m.offsetX;
				s = "Left";
			}
			if ( self.getWidth() - m.offsetX < min ) 
				s = "Right";
			
			eventCatcher.className = "eventCatcher" + s;
		}
		return false;
    }
	
	eventCatcher.onmouseout = function()
	{
		eventCatcher.className = "eventCatcher";
		return false;
	}
	
	eventCatcher.onmouseup = function( e )
	{
		if ( !( CMWWindow.selectedWindow == self || eventCatcher.className == "eventCatcher" ) )
		{
			var sourceSplitNode = CMWWindow.selectedWindow.getParent();
			var sourceSibling = sourceSplitNode.getSiblingOf( CMWWindow.selectedWindow );
			var sourceSiblingFrame = sourceSibling.getFrame();
			var selectedWindowFrame = CMWWindow.selectedWindow.getFrame();
			var targetSibling = parent.getSiblingOf( self );
			var targetSiblingFrame = targetSibling.getFrame();
			
			sourceSplitNode.removeResizeHandle();
			sourceSplitNode.getParent().replaceChild( sourceSibling, sourceSplitNode );
			
			sourceSiblingFrame.style.top = selectedWindowFrame.style.top = frame.style.top = targetSiblingFrame.style.top = "0px";
			sourceSiblingFrame.style.left = selectedWindowFrame.style.left = frame.style.left = targetSiblingFrame.style.left = "0px";
			sourceSiblingFrame.style.width = selectedWindowFrame.style.width = frame.style.width = targetSiblingFrame.style.width = "";
			sourceSiblingFrame.style.height = selectedWindowFrame.style.height = frame.style.height = targetSiblingFrame.style.height = "";
		
			if ( eventCatcher.className == "eventCatcherTop" )
			{
				parent.replaceChild( new CMWVSplitNode( CMWWindow.selectedWindow, self ), self );
			}
			else if ( eventCatcher.className == "eventCatcherBottom" )
			{
				parent.replaceChild( new CMWVSplitNode( self, CMWWindow.selectedWindow ), self );
			}
			else if ( eventCatcher.className == "eventCatcherLeft" )
			{
				parent.replaceChild( new CMWHSplitNode( CMWWindow.selectedWindow, self ), self );
			}
			else if ( eventCatcher.className == "eventCatcherRight" )
			{
				parent.replaceChild( new CMWHSplitNode( self, CMWWindow.selectedWindow ), self );
			}
		}
		var rootNode = self.getRootNode();
		rootNode.releaseDrag();
		CMWWindow.selectedWindow = null;
		eventCatcher.className = "eventCatcher";
		rootNode.redraw();
		
		return false;
	}
	
	this.addListener = function( listener )
	{
		listeners.push( listener );
		return;
	}
	
	this.removeListener = function( listener )
	{
		for ( var i = 0; i < listeners.length; ++i )
		{
			if ( listeners[ i ] == listener )
			{
				listeners.splice( i, 1 );
				break;
			}
		}
		return;
	}
	
	this.clearListeners = function()
	{
		delete listeners;
		listeners = new Array();
	}
	
	/**
	 * Call all listeners with a RESIZE event, the actual window redrawing is
	 * done by parent.
	 * 
 	 * @return {CMWWindow} this (allows chains of calls like myWindow.setTitle( "new" ).show())
	 */
	this.redraw = function()
	{
		return self.callListeners( CMWWindow.RESIZE );
	}
	
	this.getId = function(){ return id; }
	
	this.getFrame = function(){ return frame; }
	
	this.getParent = function(){ return parent; }
	
	this.getTitle = function(){ return title; }
	
	this.getSibling = function(){ return parent.getSiblingOf( self ); }
	
	/**
	 * Set the parent node.
	 * 
	 * @param {Object} newParent
	 * @return former parent node
	 */
	this.setParent = function( newParent )
	{
		var oldParent = parent;
		parent = newParent;
		return oldParent;
	}
	
	this.getChildren = function(){ return []; }
	
	this.getWindows = function(){ return [ self ]; }
	
	/**
	 * Set the window title
	 * 
	 * @param {String} title
	 * @return {CMWWindow} this (allows chains of calls like myWindow.setTitle( "new" ).show())
	 */
	this.setTitle = function( newTitle )
	{
		title = newTitle;
		titleText.replaceChild( document.createTextNode( title ), titleText.firstChild );
		return self;
	}
	
	/**
	 * @return root node
	 */
	this.getRootNode = function()
	{
		return parent.getRootNode();
	}
	
	/**
	 * Call all listeners with a signal.
	 * 
	 * @param {Number} signal one of the CMWWindow constants
 	 * @return {CMWWindow} this (allows chains of calls like myWindow.setTitle( "new" ).show())
	 */
	this.callListeners = function( signal )
	{
		for ( var i = 0; i < listeners.length; ++i )
			listeners[ i ]( self, signal );
		
		return self;
	}
	
	this.toXML = function( tabs )
	{
		return tabs + "<window id\"" + id + "\" title=\"" + title + "\" />";
	}
>>>>>>> f5bb21e9
}

CMWWindow.prototype = new CMWNode();
CMWWindow.prototype.constructor = CMWWindow;

/**
 * Constants
 */
CMWWindow.CLOSE = 0;
CMWWindow.RESIZE = 1;
CMWWindow.FOCUS = 2;
CMWWindow.BLUR = 3;





/**
 * a vertical or horizontal resize handle
 *
 */

function ResizeHandle(type, node) {
  /**
   * @return the html-element
   */
  this.getView = function () {
    return view;
  }

  var onmousemove = {
    h: function (e) {
      node.changeWidth(ui.diffX);
      return false;
    },
    v: function (e) {
      node.changeHeight(ui.diffY);
      return false;
    }
  };

  var onmouseup = {
    h: function (e) {
      ui.releaseEvents()
      ui.removeEvent("onmousemove", onmousemove.h);
      ui.removeEvent("onmouseup", onmouseup.h);
      return false;
    },
    v: function (e) {
      ui.releaseEvents()
      ui.removeEvent("onmousemove", onmousemove.v);
      ui.removeEvent("onmouseup", onmouseup.v);
      return false;
    }
  };

  var onmousedown = {
    h: function (e) {
      ui.registerEvent("onmousemove", onmousemove.h);
      ui.registerEvent("onmouseup", onmouseup.h);
      ui.catchEvents("e-resize");
      ui.onmousedown(e);
      ui.catchFocus();

      return false;
    },
    v: function (e) {
      ui.registerEvent("onmousemove", onmousemove.v);
      ui.registerEvent("onmouseup", onmouseup.v);
      ui.catchEvents("s-resize");
      ui.onmousedown(e);
      ui.catchFocus();

      return false;
    }
  };


  // initialise
  if (typeof ui === "undefined") ui = new UI();

  var self = this;

  if (type != "v") type = "h";
  var view = document.createElement("div");
  view.className = "resize_handle_" + type;
  view.onmousedown = onmousedown[type];
  view.onmouseup = onmouseup[type];
}<|MERGE_RESOLUTION|>--- conflicted
+++ resolved
@@ -1,6 +1,3 @@
-/* -*- mode: espresso; espresso-indent-level: 2; indent-tabs-mode: nil -*- */
-/* vim: set softtabstop=2 shiftwidth=2 tabstop=2 expandtab: */
-
 /**
  * windowmanager.js
  *
@@ -9,7 +6,7 @@
  *   resize_handle.js
  *
  * Tiled window manager for frame-like Javascript-`windows'.
- *
+ * 
  * Tiled window configurations are expressed as a binary tree with branch
  * nodes being split horizontally or vertically and leaf-nodes being the
  * actual windows.
@@ -18,53 +15,61 @@
 /**
  * Node prototype
  */
-
-function CMWNode() {}
+function CMWNode(){}
 
 CMWNode.CMWNodeUniqueId = 0;
 
-CMWNode.prototype.uniqueId = function () {
-  return CMWNode.CMWNodeUniqueId++;
+CMWNode.prototype.uniqueId = function()
+{
+	return CMWNode.CMWNodeUniqueId++;
 }
 
 /**
  * @return width of the node in pixels
  */
-CMWNode.prototype.getWidth = function () {
-  var frame = this.getFrame();
-  if (frame.offsetWidth) return frame.offsetWidth;
-  else
-  return 0;
+CMWNode.prototype.getWidth = function()
+{
+	var frame = this.getFrame();
+	if ( frame.offsetWidth )
+		return frame.offsetWidth;
+	else
+		return 0;
 }
 
 /**
  * @return height of the node in pixels
  */
-CMWNode.prototype.getHeight = function () {
-  var frame = this.getFrame();
-  if (frame.offsetHeight) return frame.offsetHeight;
-  else
-  return 0;
+CMWNode.prototype.getHeight = function()
+{
+	var frame = this.getFrame();
+	if ( frame.offsetHeight )
+		return frame.offsetHeight;
+	else
+		return 0;
 }
 
 /**
  * @return left position of the node in pixels
  */
-CMWNode.prototype.getLeft = function () {
-  var frame = this.getFrame();
-  if (frame.style.left) return parseInt(frame.style.left);
-  else
-  return 0;
+CMWNode.prototype.getLeft = function()
+{
+	var frame = this.getFrame();
+	if ( frame.style.left )
+		return parseInt( frame.style.left );
+	else
+		return 0;
 }
 
 /**
  * @return top position of the node in pixels
  */
-CMWNode.prototype.getTop = function () {
-  var frame = this.getFrame();
-  if (frame.style.top) return parseInt(frame.style.top);
-  else
-  return 0;
+CMWNode.prototype.getTop = function()
+{
+	var frame = this.getFrame();
+	if ( frame.style.top )
+		return parseInt( frame.style.top );
+	else
+		return 0;
 }
 
 
@@ -73,82 +78,6 @@
 /**
  * Root node
  */
-<<<<<<< HEAD
-
-function CMWRootNode() {
-  var self = this;
-
-  var child = child;
-
-  var id = this.uniqueId();
-
-  var frame = document.createElement("div");
-  frame.style.position = "absolute";
-  frame.id = "CMW" + id;
-  frame.style.top = "0px";
-
-  this.getId = function () {
-    return id;
-  }
-
-  this.getFrame = function () {
-    return frame;
-  }
-
-  this.getChild = function () {
-    return child;
-  }
-
-  this.getChildren = function () {
-    var children = new Array();
-    if (child != null) {
-      children.push(child);
-      children = children.concat(child.getChildren());
-    }
-    return children;
-  }
-
-  this.getWindows = function () {
-    if (child != null) return child.getWindows();
-    else
-    return [];
-  }
-
-  this.replaceChild = function (newChild) {
-    child = newChild;
-    if (frame.lastChild) frame.removeChild(frame.lastChild);
-    frame.appendChild(child.getFrame());
-    child.setParent(self);
-    self.redraw();
-  }
-
-  /**
-   * @return {CMWRootNode} this (allows chains of calls like myRootNode.redraw().show())
-   */
-  this.redraw = function () {
-    child.redraw();
-    document.getElementById("text").replaceChild(document.createTextNode(self.toXML()), document.getElementById("text").firstChild);
-
-    return self;
-  }
-
-  this.catchDrag = function () {
-    ui.catchFocus();
-    ui.registerEvent("onmouseup", self.releaseDrag);
-    ui.catchEvents();
-    child.catchDrag();
-  }
-
-  this.releaseDrag = function () {
-    ui.releaseEvents();
-    ui.removeEvent("onmouseup", self.releaseDrag);
-    child.releaseDrag();
-  }
-
-  this.toXML = function () {
-    return "<root id\"" + id + "\">\n" + child.toXML("\t") + "\n</root>";
-  }
-=======
 function CMWRootNode()
 {
 	var self = this;
@@ -237,31 +166,19 @@
 		child = null;
 		return;
 	}
->>>>>>> f5bb21e9
 }
 
 CMWRootNode.prototype = new CMWNode();
 CMWRootNode.prototype.constructor = CMWRootNode;
 
-CMWRootNode.prototype.getRootNode = function () {
-  return this;
-}
-
-<<<<<<< HEAD
-/**
- * Empty close method that cna be overridden to any needs.  The method is
- * called by the last open window on closing.
- */
-CMWRootNode.prototype.close = function () {
-  return;
-=======
+CMWRootNode.prototype.getRootNode = function(){ return this; }
+
 CMWRootNode.prototype.closeAllChildren = function()
 {
 	var windows = this.getWindows();
 	for ( var i = 0; i < windows.length; ++i )
 		windows[ i ].close();
 	return;
->>>>>>> f5bb21e9
 }
 
 
@@ -269,159 +186,174 @@
 /**
  * Horizontal split node
  */
-
-function CMWHSplitNode(child1, child2) {
-  var self = this;
-
-  var id = this.uniqueId();
-
-  var parent = null;
-
-  var child1 = child1;
-
-  var child2 = child2;
-
-  if (typeof child1 === "undefined") child1 = new CMWWindow("Window 1");
-  if (typeof child2 === "undefined") child2 = new CMWWindow("Window 2");
-
-  child1.setParent(this);
-  child2.setParent(this);
-
-  var frame = document.createElement("div");
-  frame.className = "sliceView";
-  frame.style.position = "absolute";
-  frame.id = "CMW" + id;
-  frame.style.top = "0px";
-  frame.style.bottom = "0px";
-
-  frame.appendChild(child1.getFrame());
-  frame.appendChild(child2.getFrame());
-
-  var resizeHandle = new ResizeHandle("h", this);
-  child1.getFrame().appendChild(resizeHandle.getView());
-
-  var widthRatio = 0.5;
-
-  this.getId = function () {
-    return id;
-  }
-
-  this.getFrame = function () {
-    return frame;
-  }
-
-  this.getParent = function () {
-    return parent;
-  }
-
-  /**
-   * Set the parent node.
-   *
-   * @param {Object} newParent
-   * @return former parent node
-   */
-  this.setParent = function (newParent) {
-    var oldParent = parent;
-    parent = newParent;
-    return oldParent;
-  }
-
-  this.getRootNode = function () {
-    return parent.getRootNode();
-  }
-
-  this.getChildren = function () {
-    return [child1, child2].concat(child1.getChildren()).concat(child2.getChildren());
-  }
-
-  this.getWindows = function () {
-    return child1.getWindows().concat(child2.getWindows());
-  }
-
-  this.redraw = function () {
-    var f1 = child1.getFrame();
-    var f2 = child2.getFrame();
-    var w = self.getWidth();
-    w1 = Math.max(20, Math.min(w - 20, Math.round(w * widthRatio)));
-
-    f1.style.width = w1 + "px";
-
-    f2.style.width = (w - w1) + "px";
-    f2.style.left = w1 + "px";
-
-    child1.redraw();
-    child2.redraw();
-
-    return self;
-  }
-
-  this.changeWidth = function (d) {
-    var f1 = child1.getFrame();
-    var f2 = child2.getFrame();
-    var w = self.getWidth();
-    var w1 = Math.max(20, Math.min(w - 20, child1.getWidth() + d));
-    widthRatio = w1 / w;
-
-    return self.redraw();
-  }
-
-  this.removeResizeHandle = function () {
-    return child1.getFrame().removeChild(resizeHandle.getView());
-  }
-
-  this.replaceChild = function (newChild, oldChild) {
-    if (oldChild == child1) return self.replaceLeftChild(newChild);
-    else if (oldChild == child2) return self.replaceRightChild(newChild);
-  }
-
-  this.replaceLeftChild = function (newChild) {
-    var oldChild = child1;
-    self.removeResizeHandle();
-    if (newChild.getFrame().parentNode != null) newChild.getFrame().parentNode.removeChild(newChild.getFrame());
-    newChild.getFrame().appendChild(resizeHandle.getView());
-    if (child1.getFrame().parentNode == frame) frame.replaceChild(newChild.getFrame(), child1.getFrame());
-    else
-    frame.appendChild(newChild.getFrame());
-    child1 = newChild;
-    newChild.setParent(self);
-    self.redraw();
-    return oldChild;
-  }
-
-  this.replaceRightChild = function (newChild) {
-    var oldChild = child2;
-    if (newChild.getFrame().parentNode != null) newChild.getFrame().parentNode.removeChild(newChild.getFrame());
-    if (child2.getFrame().parentNode == frame) frame.replaceChild(newChild.getFrame(), child2.getFrame());
-    else
-    frame.appendChild(newChild.getFrame());
-    child2 = newChild;
-    newChild.setParent(self);
-    self.redraw();
-    return oldChild;
-  }
-
-  this.getSiblingOf = function (child) {
-    if (child1 == child) return child2;
-    else if (child2 == child) return child1;
-    else
-    return null;
-  }
-
-  this.catchDrag = function () {
-    child1.catchDrag();
-    child2.catchDrag();
-    return;
-  }
-
-  this.releaseDrag = function () {
-    child1.releaseDrag();
-    child2.releaseDrag();
-    return;
-  }
-
-  this.toXML = function (tabs) {
-    return tabs + "<hsplitnode id\"" + id + "\">\n" + child1.toXML(tabs + "\t") + "\n" + child2.toXML(tabs + "\t") + "\n" + tabs + "</hsplitnode>";
-  }
+function CMWHSplitNode( child1, child2 )
+{
+	var self = this;
+	
+	var id = this.uniqueId();
+	
+	var parent = null;
+	
+	var child1 = child1;
+	
+	var child2 = child2;
+	
+	if ( typeof child1 === "undefined" )
+		child1 = new CMWWindow( "Window 1" );
+	if ( typeof child2 === "undefined" )
+		child2 = new CMWWindow( "Window 2" );
+
+	child1.setParent( this );
+	child2.setParent( this );
+		
+	var frame = document.createElement( "div" );
+	frame.className = "sliceView";
+	frame.style.position = "absolute";
+	frame.id = "CMW" + id;
+	frame.style.top = "0px";
+	frame.style.bottom = "0px";
+	
+	frame.appendChild( child1.getFrame() );
+	frame.appendChild( child2.getFrame() );
+	
+	var resizeHandle = new ResizeHandle( "h", this );
+	child1.getFrame().appendChild( resizeHandle.getView() );
+	
+	var widthRatio = 0.5;
+	
+	this.getId = function(){ return id; }
+	
+	this.getFrame = function(){ return frame; }
+	
+	this.getParent = function(){ return parent; }
+	
+	/**
+	 * Set the parent node.
+	 * 
+	 * @param {Object} newParent
+	 * @return former parent node
+	 */
+	this.setParent = function( newParent )
+	{
+		var oldParent = parent;
+		parent = newParent;
+		return oldParent;
+	}
+	
+	this.getRootNode = function(){ return parent.getRootNode(); }
+	
+	this.getChildren = function()
+	{
+		return [ child1, child2 ].concat( child1.getChildren() ).concat( child2.getChildren() );
+	}
+	
+	this.getWindows = function()
+	{
+		return child1.getWindows().concat( child2.getWindows() );
+	}
+	
+	this.redraw = function()
+	{
+		var f1 = child1.getFrame();
+		var f2 = child2.getFrame();
+		var w = self.getWidth();
+		w1 = Math.max( 20, Math.min( w - 20, Math.round( w * widthRatio ) ) );
+		
+		f1.style.width = w1 + "px";
+		
+		f2.style.width = ( w - w1 ) + "px";
+		f2.style.left = w1 + "px";
+		
+		child1.redraw();
+		child2.redraw();
+		
+		return self;
+	}
+	
+	this.changeWidth = function( d )
+	{
+		var f1 = child1.getFrame();
+		var f2 = child2.getFrame();
+		var w = self.getWidth();
+		var w1 = Math.max( 20, Math.min( w - 20, child1.getWidth() + d ) );
+		widthRatio = w1 / w;
+		
+		return self.redraw();
+	}
+	
+	this.removeResizeHandle = function()
+	{
+		return child1.getFrame().removeChild( resizeHandle.getView() );
+	}
+	
+	this.replaceChild = function( newChild, oldChild )
+	{
+		if ( oldChild == child1 )
+			return self.replaceLeftChild( newChild );
+		else if ( oldChild == child2 )
+			return self.replaceRightChild( newChild );
+	}
+	
+	this.replaceLeftChild = function( newChild )
+	{
+		var oldChild = child1;
+		self.removeResizeHandle();
+		if ( newChild.getFrame().parentNode != null )
+			newChild.getFrame().parentNode.removeChild( newChild.getFrame() );
+		newChild.getFrame().appendChild( resizeHandle.getView() );
+		if ( child1.getFrame().parentNode == frame )
+			frame.replaceChild( newChild.getFrame(), child1.getFrame() );
+		else
+			frame.appendChild( newChild.getFrame() );
+		child1 = newChild;
+		newChild.setParent( self );
+		self.redraw();
+		return oldChild;
+	}
+	
+	this.replaceRightChild = function( newChild )
+	{
+		var oldChild = child2;
+		if ( newChild.getFrame().parentNode != null )
+			newChild.getFrame().parentNode.removeChild( newChild.getFrame() );
+		if ( child2.getFrame().parentNode == frame )
+			frame.replaceChild( newChild.getFrame(), child2.getFrame() );
+		else
+			frame.appendChild( newChild.getFrame() );
+		child2 = newChild;
+		newChild.setParent( self );
+		self.redraw();
+		return oldChild;
+	}
+	
+	this.getSiblingOf = function( child )
+	{
+		if ( child1 == child )
+			return child2;
+		else if ( child2 == child )
+			return child1;
+		else
+			return null;
+	}
+	
+	this.catchDrag = function()
+	{
+		child1.catchDrag();
+		child2.catchDrag();
+		return;
+	}
+	
+	this.releaseDrag = function()
+	{
+		child1.releaseDrag();
+		child2.releaseDrag();
+		return;
+	}
+	
+	this.toXML = function( tabs )
+	{
+		return tabs + "<hsplitnode id\"" + id + "\">\n" + child1.toXML( tabs + "\t" ) + "\n" + child2.toXML( tabs + "\t" ) + "\n" + tabs + "</hsplitnode>";
+	}
 }
 
 CMWHSplitNode.prototype = new CMWNode();
@@ -433,159 +365,174 @@
 /**
  * Vertical split node.
  */
-
-function CMWVSplitNode(child1, child2) {
-  var self = this;
-
-  var id = this.uniqueId();
-
-  var parent = null;
-
-  var child1 = child1;
-
-  var child2 = child2;
-
-  if (typeof child1 === "undefined") child1 = new CMWWindow("Window 1");
-  if (typeof child2 === "undefined") child2 = new CMWWindow("Window 2");
-
-  child1.setParent(this);
-  child2.setParent(this);
-
-  var frame = document.createElement("div");
-  frame.className = "sliceView";
-  frame.style.position = "absolute";
-  frame.id = "CMW" + id;
-  frame.style.top = "0px";
-  frame.style.bottom = "0px";
-
-  frame.appendChild(child1.getFrame());
-  frame.appendChild(child2.getFrame());
-
-  var resizeHandle = new ResizeHandle("v", this);
-  child1.getFrame().appendChild(resizeHandle.getView());
-
-  var heightRatio = 0.5;
-
-  this.getId = function () {
-    return id;
-  }
-
-  this.getFrame = function () {
-    return frame;
-  }
-
-  this.getParent = function () {
-    return parent;
-  }
-
-  /**
-   * Set the parent node.
-   *
-   * @param {Object} newParent
-   * @return former parent node
-   */
-  this.setParent = function (newParent) {
-    var oldParent = parent;
-    parent = newParent;
-    return oldParent;
-  }
-
-  this.getRootNode = function () {
-    return parent.getRootNode();
-  }
-
-  this.getChildren = function () {
-    return [child1, child2].concat(child1.getChildren()).concat(child2.getChildren());
-  }
-
-  this.getWindows = function () {
-    return child1.getWindows().concat(child2.getWindows());
-  }
-
-  this.redraw = function () {
-    var f1 = child1.getFrame();
-    var f2 = child2.getFrame();
-    var h = self.getHeight();
-    h1 = Math.max(20, Math.min(h - 20, Math.round(h * heightRatio)));
-
-    f1.style.height = h1 + "px";
-
-    f2.style.height = (h - h1) + "px";
-    f2.style.top = h1 + "px";
-
-    child1.redraw();
-    child2.redraw();
-
-    return self;
-  }
-
-  this.changeHeight = function (d) {
-    var f1 = child1.getFrame();
-    var f2 = child2.getFrame();
-    var h = self.getHeight();
-    var h1 = Math.max(20, Math.min(h - 20, child1.getHeight() + d));
-    heightRatio = h1 / h;
-
-    return self.redraw();
-  }
-
-  this.removeResizeHandle = function () {
-    return child1.getFrame().removeChild(resizeHandle.getView());
-  }
-
-  this.replaceChild = function (newChild, oldChild) {
-    if (oldChild == child1) return self.replaceTopChild(newChild);
-    else if (oldChild == child2) return self.replaceBottomChild(newChild);
-  }
-
-  this.replaceTopChild = function (newChild) {
-    var oldChild = child1;
-    self.removeResizeHandle();
-    if (newChild.getFrame().parentNode != null) newChild.getFrame().parentNode.removeChild(newChild.getFrame());
-    newChild.getFrame().appendChild(resizeHandle.getView());
-    if (child1.getFrame().parentNode == frame) frame.replaceChild(newChild.getFrame(), child1.getFrame());
-    else
-    frame.appendChild(newChild.getFrame());
-    child1 = newChild;
-    newChild.setParent(self);
-    self.redraw();
-    return oldChild;
-  }
-
-  this.replaceBottomChild = function (newChild) {
-    var oldChild = child2;
-    if (newChild.getFrame().parentNode != null) newChild.getFrame().parentNode.removeChild(newChild.getFrame());
-    if (child2.getFrame().parentNode == frame) frame.replaceChild(newChild.getFrame(), child2.getFrame());
-    else
-    frame.appendChild(newChild.getFrame());
-    child2 = newChild;
-    newChild.setParent(self);
-    self.redraw();
-    return oldChild;
-  }
-
-  this.getSiblingOf = function (child) {
-    if (child1 == child) return child2;
-    else if (child2 == child) return child1;
-    else
-    return null;
-  }
-
-  this.catchDrag = function () {
-    child1.catchDrag();
-    child2.catchDrag();
-    return;
-  }
-
-  this.releaseDrag = function () {
-    child1.releaseDrag();
-    child2.releaseDrag();
-    return;
-  }
-
-  this.toXML = function (tabs) {
-    return tabs + "<vsplitnode id\"" + id + "\">\n" + child1.toXML(tabs + "\t") + "\n" + child2.toXML(tabs + "\t") + "\n" + tabs + "</vsplitnode>";
-  }
+function CMWVSplitNode( child1, child2 )
+{
+	var self = this;
+	
+	var id = this.uniqueId();
+	
+	var parent = null;
+	
+	var child1 = child1;
+	
+	var child2 = child2;
+	
+	if ( typeof child1 === "undefined" )
+		child1 = new CMWWindow( "Window 1" );
+	if ( typeof child2 === "undefined" )
+		child2 = new CMWWindow( "Window 2" );
+
+	child1.setParent( this );
+	child2.setParent( this );
+		
+	var frame = document.createElement( "div" );
+	frame.className = "sliceView";
+	frame.style.position = "absolute";
+	frame.id = "CMW" + id;
+	frame.style.top = "0px";
+	frame.style.bottom = "0px";
+	
+	frame.appendChild( child1.getFrame() );
+	frame.appendChild( child2.getFrame() );
+	
+	var resizeHandle = new ResizeHandle( "v", this );
+	child1.getFrame().appendChild( resizeHandle.getView() );
+	
+	var heightRatio = 0.5;
+	
+	this.getId = function(){ return id; }
+	
+	this.getFrame = function(){ return frame; }
+	
+	this.getParent = function(){ return parent; }
+	
+	/**
+	 * Set the parent node.
+	 * 
+	 * @param {Object} newParent
+	 * @return former parent node
+	 */
+	this.setParent = function( newParent )
+	{
+		var oldParent = parent;
+		parent = newParent;
+		return oldParent;
+	}
+	
+	this.getRootNode = function(){ return parent.getRootNode(); }
+	
+	this.getChildren = function()
+	{
+		return [ child1, child2 ].concat( child1.getChildren() ).concat( child2.getChildren() );
+	}
+	
+	this.getWindows = function()
+	{
+		return child1.getWindows().concat( child2.getWindows() );
+	}
+	
+	this.redraw = function()
+	{
+		var f1 = child1.getFrame();
+		var f2 = child2.getFrame();
+		var h = self.getHeight();
+		h1 = Math.max( 20, Math.min( h - 20, Math.round( h * heightRatio ) ) );
+		
+		f1.style.height = h1 + "px";
+		
+		f2.style.height = ( h - h1 ) + "px";
+		f2.style.top = h1 + "px";
+		
+		child1.redraw();
+		child2.redraw();
+		
+		return self;
+	}
+	
+	this.changeHeight = function( d )
+	{
+		var f1 = child1.getFrame();
+		var f2 = child2.getFrame();
+		var h = self.getHeight();
+		var h1 = Math.max( 20, Math.min( h - 20, child1.getHeight() + d ) );
+		heightRatio = h1 / h;
+		
+		return self.redraw();
+	}
+	
+	this.removeResizeHandle = function()
+	{
+		return child1.getFrame().removeChild( resizeHandle.getView() );
+	}
+	
+	this.replaceChild = function( newChild, oldChild )
+	{
+		if ( oldChild == child1 )
+			return self.replaceTopChild( newChild );
+		else if ( oldChild == child2 )
+			return self.replaceBottomChild( newChild );
+	}
+	
+	this.replaceTopChild = function( newChild )
+	{
+		var oldChild = child1;
+		self.removeResizeHandle();
+		if ( newChild.getFrame().parentNode != null )
+			newChild.getFrame().parentNode.removeChild( newChild.getFrame() );
+		newChild.getFrame().appendChild( resizeHandle.getView() );
+		if ( child1.getFrame().parentNode == frame )
+			frame.replaceChild( newChild.getFrame(), child1.getFrame() );
+		else
+			frame.appendChild( newChild.getFrame() );
+		child1 = newChild;
+		newChild.setParent( self );
+		self.redraw();
+		return oldChild;
+	}
+	
+	this.replaceBottomChild = function( newChild )
+	{
+		var oldChild = child2;
+		if ( newChild.getFrame().parentNode != null )
+			newChild.getFrame().parentNode.removeChild( newChild.getFrame() );
+		if ( child2.getFrame().parentNode == frame )
+			frame.replaceChild( newChild.getFrame(), child2.getFrame() );
+		else
+			frame.appendChild( newChild.getFrame() );
+		child2 = newChild;
+		newChild.setParent( self );
+		self.redraw();
+		return oldChild;
+	}
+	
+	this.getSiblingOf = function( child )
+	{
+		if ( child1 == child )
+			return child2;
+		else if ( child2 == child )
+			return child1;
+		else
+			return null;
+	}
+	
+	this.catchDrag = function()
+	{
+		child1.catchDrag();
+		child2.catchDrag();
+		return;
+	}
+	
+	this.releaseDrag = function()
+	{
+		child1.releaseDrag();
+		child2.releaseDrag();
+		return;
+	}
+	
+	this.toXML = function( tabs )
+	{
+		return tabs + "<vsplitnode id\"" + id + "\">\n" + child1.toXML( tabs + "\t" ) + "\n" + child2.toXML( tabs + "\t" ) + "\n" + tabs + "</vsplitnode>";
+	}
 }
 
 CMWVSplitNode.prototype = new CMWNode();
@@ -596,291 +543,6 @@
 /**
  * Window is leaf of the binary tree.
  */
-<<<<<<< HEAD
-
-function CMWWindow(title) {
-  var self = this;
-
-  /**
-   * Remove this window from tree.  If this was the sole child of root,
-   * remove the root frame from document as well.
-   *
-   * Call all listeners with a CLOSE event.
-   *
-   * @param e
-   */
-  this.close = function (e) {
-    if (e) e.stopPropagation();
-    else if (event) event.cancelBubble = true;
-
-    var root = self.getRootNode();
-
-    if (root == parent) {
-      var rootFrame = root.getFrame();
-      rootFrame.parentNode.removeChild(rootFrame);
-      root.close();
-    } else {
-      var sibling = parent.getSiblingOf(self);
-      var siblingFrame = sibling.getFrame();
-
-      parent.removeResizeHandle();
-      parent.getParent().replaceChild(sibling, parent);
-
-      siblingFrame.style.top = "0px";
-      siblingFrame.style.left = "0px";
-      siblingFrame.style.width = "";
-      siblingFrame.style.height = "";
-
-      if (self.hasFocus()) sibling.getWindows()[0].focus();
-
-      root.redraw();
-    }
-
-    self.callListeners(CMWWindow.CLOSE);
-
-    return false;
-  }
-
-  this.hasFocus = function () {
-    return frame.firstChild.className == "stackInfo_selected";
-  }
-
-  this.focus = function () {
-    var root = self.getRootNode();
-    var windows = root.getWindows();
-    for (var i = 0; i < windows.length; ++i) {
-      var w = windows[i];
-      w.getFrame().firstChild.className = "stackInfo";
-      w.callListeners(CMWWindow.BLUR);
-    }
-
-    frame.firstChild.className = "stackInfo_selected";
-    self.callListeners(CMWWindow.FOCUS);
-
-    return self;
-  }
-
-  var id = this.uniqueId();
-
-  var parent = null;
-
-  var title = title;
-
-  var titleText = document.createElement("p");
-  titleText.className = "stackTitle";
-  titleText.appendChild(document.createTextNode(title));
-
-  var closeHandle = document.createElement("p");
-  closeHandle.className = "stackClose";
-  closeHandle.onmousedown = self.close;
-  closeHandle.appendChild(document.createTextNode("close [ x ]"));
-
-  var titleBar = document.createElement("div");
-  titleBar.className = "stackInfo_selected";
-  titleBar.style.position = "relative";
-  titleBar.style.cursor = "move";
-  titleBar.appendChild(titleText);
-  titleBar.appendChild(closeHandle);
-
-  var frame = document.createElement("div");
-  frame.className = "sliceView";
-  frame.style.position = "absolute";
-  frame.id = "CMW" + id;
-  frame.style.top = "0px";
-  frame.style.bottom = "0px";
-  frame.appendChild(titleBar);
-
-  var eventCatcher = document.createElement("div");
-  eventCatcher.className = "eventCatcher";
-  frame.appendChild(eventCatcher);
-
-  var listeners = new Array();
-
-  this.catchDrag = function () {
-    eventCatcher.style.display = "block";
-    return false;
-  }
-
-  this.releaseDrag = function () {
-    eventCatcher.style.display = "none";
-    return false;
-  }
-
-  frame.onmousedown = this.focus;
-
-  titleBar.onmousedown = function (e) {
-    CMWWindow.selectedWindow = self;
-    self.getRootNode().catchDrag();
-    return false;
-  }
-
-  eventCatcher.onmousemove = function (e) {
-    if (self != CMWWindow.selectedWindow) {
-      var m = ui.getMouse(e);
-      var min = m.offsetY;
-      var s = "Top";
-      if (m.offsetY > self.getHeight() / 2) {
-        min = self.getHeight() - m.offsetY;
-        s = "Bottom";
-      }
-      if (m.offsetX < min) {
-        min = m.offsetX;
-        s = "Left";
-      }
-      if (self.getWidth() - m.offsetX < min) s = "Right";
-
-      eventCatcher.className = "eventCatcher" + s;
-    }
-    return false;
-  }
-
-  eventCatcher.onmouseout = function () {
-    eventCatcher.className = "eventCatcher";
-    return false;
-  }
-
-  eventCatcher.onmouseup = function (e) {
-    if (!(CMWWindow.selectedWindow == self || eventCatcher.className == "eventCatcher")) {
-      var sourceSplitNode = CMWWindow.selectedWindow.getParent();
-      var sourceSibling = sourceSplitNode.getSiblingOf(CMWWindow.selectedWindow);
-      var sourceSiblingFrame = sourceSibling.getFrame();
-      var selectedWindowFrame = CMWWindow.selectedWindow.getFrame();
-      var targetSibling = parent.getSiblingOf(self);
-      var targetSiblingFrame = targetSibling.getFrame();
-
-      sourceSplitNode.removeResizeHandle();
-      sourceSplitNode.getParent().replaceChild(sourceSibling, sourceSplitNode);
-
-      sourceSiblingFrame.style.top = selectedWindowFrame.style.top = frame.style.top = targetSiblingFrame.style.top = "0px";
-      sourceSiblingFrame.style.left = selectedWindowFrame.style.left = frame.style.left = targetSiblingFrame.style.left = "0px";
-      sourceSiblingFrame.style.width = selectedWindowFrame.style.width = frame.style.width = targetSiblingFrame.style.width = "";
-      sourceSiblingFrame.style.height = selectedWindowFrame.style.height = frame.style.height = targetSiblingFrame.style.height = "";
-
-      if (eventCatcher.className == "eventCatcherTop") {
-        parent.replaceChild(new CMWVSplitNode(CMWWindow.selectedWindow, self), self);
-      } else if (eventCatcher.className == "eventCatcherBottom") {
-        parent.replaceChild(new CMWVSplitNode(self, CMWWindow.selectedWindow), self);
-      } else if (eventCatcher.className == "eventCatcherLeft") {
-        parent.replaceChild(new CMWHSplitNode(CMWWindow.selectedWindow, self), self);
-      } else if (eventCatcher.className == "eventCatcherRight") {
-        parent.replaceChild(new CMWHSplitNode(self, CMWWindow.selectedWindow), self);
-      }
-    }
-    var rootNode = self.getRootNode();
-    rootNode.releaseDrag();
-    CMWWindow.selectedWindow = null;
-    eventCatcher.className = "eventCatcher";
-    rootNode.redraw();
-
-    return false;
-  }
-
-  this.addListener = function (listener) {
-    listeners.push(listener);
-    return;
-  }
-
-  this.removeListener = function (listener) {
-    for (var i = 0; i < listeners.length; ++i) {
-      if (listeners[i] == listener) {
-        listeners.splice(i, 1);
-        break;
-      }
-    }
-    return;
-  }
-
-  this.clearListeners = function () {
-    delete listeners;
-    listeners = new Array();
-  }
-
-  /**
-   * Call all listeners with a RESIZE event, the actual window redrawing is
-   * done by parent.
-   *
-   * @return {CMWWindow} this (allows chains of calls like myWindow.setTitle( "new" ).show())
-   */
-  this.redraw = function () {
-    return self.callListeners(self, CMWWindow.RESIZE);
-  }
-
-  this.getId = function () {
-    return id;
-  }
-
-  this.getFrame = function () {
-    return frame;
-  }
-
-  this.getParent = function () {
-    return parent;
-  }
-
-  this.getTitle = function () {
-    return title;
-  }
-
-  this.getSibling = function () {
-    return parent.getSiblingOf(self);
-  }
-
-  /**
-   * Set the parent node.
-   *
-   * @param {Object} newParent
-   * @return former parent node
-   */
-  this.setParent = function (newParent) {
-    var oldParent = parent;
-    parent = newParent;
-    return oldParent;
-  }
-
-  this.getChildren = function () {
-    return [];
-  }
-
-  this.getWindows = function () {
-    return [self];
-  }
-
-  /**
-   * Set the window title
-   *
-   * @param {String} title
-   * @return {CMWWindow} this (allows chains of calls like myWindow.setTitle( "new" ).show())
-   */
-  this.setTitle = function (newTitle) {
-    title = newTitle;
-    titleText.replaceChild(document.createTextNode(title), titleText.firstChild);
-    return self;
-  }
-
-  /**
-   * @return root node
-   */
-  this.getRootNode = function () {
-    return parent.getRootNode();
-  }
-
-  /**
-   * Call all listeners with a signal.
-   *
-   * @param {Number} signal one of the CMWWindow constants
-   * @return {CMWWindow} this (allows chains of calls like myWindow.setTitle( "new" ).show())
-   */
-  this.callListeners = function (signal) {
-    for (var i = 0; i < listeners.length; ++i)
-    listeners[i](self, signal);
-
-    return self;
-  }
-
-  this.toXML = function (tabs) {
-    return tabs + "<window id\"" + id + "\" title=\"" + title + "\" />";
-  }
-=======
 function CMWWindow( title )
 {
 	var self = this;
@@ -1188,7 +850,6 @@
 	{
 		return tabs + "<window id\"" + id + "\" title=\"" + title + "\" />";
 	}
->>>>>>> f5bb21e9
 }
 
 CMWWindow.prototype = new CMWNode();
@@ -1210,71 +871,78 @@
  * a vertical or horizontal resize handle
  *
  */
-
-function ResizeHandle(type, node) {
-  /**
-   * @return the html-element
-   */
-  this.getView = function () {
-    return view;
-  }
-
-  var onmousemove = {
-    h: function (e) {
-      node.changeWidth(ui.diffX);
-      return false;
-    },
-    v: function (e) {
-      node.changeHeight(ui.diffY);
-      return false;
-    }
-  };
-
-  var onmouseup = {
-    h: function (e) {
-      ui.releaseEvents()
-      ui.removeEvent("onmousemove", onmousemove.h);
-      ui.removeEvent("onmouseup", onmouseup.h);
-      return false;
-    },
-    v: function (e) {
-      ui.releaseEvents()
-      ui.removeEvent("onmousemove", onmousemove.v);
-      ui.removeEvent("onmouseup", onmouseup.v);
-      return false;
-    }
-  };
-
-  var onmousedown = {
-    h: function (e) {
-      ui.registerEvent("onmousemove", onmousemove.h);
-      ui.registerEvent("onmouseup", onmouseup.h);
-      ui.catchEvents("e-resize");
-      ui.onmousedown(e);
-      ui.catchFocus();
-
-      return false;
-    },
-    v: function (e) {
-      ui.registerEvent("onmousemove", onmousemove.v);
-      ui.registerEvent("onmouseup", onmouseup.v);
-      ui.catchEvents("s-resize");
-      ui.onmousedown(e);
-      ui.catchFocus();
-
-      return false;
-    }
-  };
-
-
-  // initialise
-  if (typeof ui === "undefined") ui = new UI();
-
-  var self = this;
-
-  if (type != "v") type = "h";
-  var view = document.createElement("div");
-  view.className = "resize_handle_" + type;
-  view.onmousedown = onmousedown[type];
-  view.onmouseup = onmouseup[type];
-}+function ResizeHandle( type, node )
+{
+	/**
+	 * @return the html-element
+	 */
+	this.getView = function(){ return view; }
+
+	var onmousemove =
+	{
+		h : function( e )
+		{
+			node.changeWidth( ui.diffX );
+			return false;
+        },
+		v : function( e )
+		{
+			node.changeHeight( ui.diffY );
+			return false;
+        }
+	};
+
+	var onmouseup =
+	{
+		h : function( e )
+		{
+			ui.releaseEvents()
+			ui.removeEvent( "onmousemove", onmousemove.h );
+			ui.removeEvent( "onmouseup", onmouseup.h );
+			return false;
+        },
+		v : function( e )
+		{
+			ui.releaseEvents()
+			ui.removeEvent( "onmousemove", onmousemove.v );
+			ui.removeEvent( "onmouseup", onmouseup.v );
+			return false;
+        }
+	};
+
+	var onmousedown =
+	{
+		h : function( e )
+		{
+			ui.registerEvent( "onmousemove", onmousemove.h );
+			ui.registerEvent( "onmouseup", onmouseup.h );
+			ui.catchEvents( "e-resize" );
+            ui.onmousedown( e );
+			ui.catchFocus();
+
+            return false;
+        },
+		v : function( e )
+		{
+			ui.registerEvent( "onmousemove", onmousemove.v );
+			ui.registerEvent( "onmouseup", onmouseup.v );
+			ui.catchEvents( "s-resize" );
+            ui.onmousedown( e );
+			ui.catchFocus();
+
+            return false;
+        }
+	};
+	
+	
+	// initialise
+	if ( typeof ui === "undefined" ) ui = new UI();
+
+	var self = this;
+
+	if ( type != "v" ) type = "h";
+	var view = document.createElement( "div" );
+	view.className = "resize_handle_" + type;
+	view.onmousedown = onmousedown[ type ];
+	view.onmouseup = onmouseup[ type ];
+}
