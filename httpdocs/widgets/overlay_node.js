/* -*- mode: espresso; espresso-indent-level: 2; indent-tabs-mode: nil -*- */
/* vim: set softtabstop=2 shiftwidth=2 tabstop=2 expandtab: */


// Global color properties
var active_skeleton_color = "rgb(255,255,0)";
var inactive_skeleton_color = "rgb(255,0,255)";
var inactive_skeleton_color_above = "rgb(0,0,255)";
var inactive_skeleton_color_below = "rgb(255,0,0)";

/*
 * A treenode object
 */
var Node = function (
	id, // unique id for the node from the database
	paper, // the raphael paper this node is drawn to
	parent, // the parent node
	r, // the radius
	x, // the x coordinate in pixel coordinates
	y, // y coordinates
	z, // z coordinates
	zdiff, // the different from the current slices
	skeleton_id,
	is_root_node) // the id of the skeleton this node is an element of
{

  // the database treenode id
  this.id = id;

  // this object should be used for treenodes
  this.type = "treenode";

  // state variable whether this node is already synchronized with the database
  this.needsync = false;

  // is this node a root node
  this.isroot = is_root_node;

  // local screen coordinates relative to the div
  // pixel coordinates
  this.x = x;
  this.y = y;
  this.z = z;
  this.zdiff = zdiff;
  this.skeleton_id = skeleton_id;
  this.parent = parent;
  this.paper = paper;
  this.r = r;

  // local variables, only valid in the scope of a node
  // and not accessible to the outisde
  var ox = 0,
      oy = 0;
  // the raphael node objects, one for display, the other
  // slightly bigger one for dragging
  var c, mc;
  // the line that is drawn to its parent
  var line = this.paper.path(); // TODO not all!

  var fillcolor;

  var colorFromZDiff = function(node) {
    if (node.zdiff > 0) {
      return inactive_skeleton_color_above;
    } else if (node.zdiff < 0) {
      return inactive_skeleton_color_below;
    } else if (atn && atn.skeleton_id != node.skeleton_id) {
      //console.log("active_skeleton_id:", active_skeleton_id, "node.skid:", typeof node.skeleton_id, " atn.skid:", typeof atn.skeleton_id);
      return inactive_skeleton_color;
    } else {
      return active_skeleton_color;
		}
  }


  // Set the node fill color depending on its distance from the
  // current slice, whether it's the active node, the root node, or in
  // an active skeleton.
  this.setColor = function () {
    if (atn !== null && this.id === atn.id) {
      // The active node is always in green:
      fillcolor = atn_fillcolor;
    } else if (this.isroot) {
      // The root node should be colored red unless it's active:
      fillcolor = "rgb(255, 0, 0)";
    } else {
      // If none of the above applies, just colour according to the z
      // difference.
      fillcolor = colorFromZDiff(this);
    }
    
    if (this.c) {
      this.c.attr({
        fill: fillcolor
      });
    }
  };

  if (this.r < 0) {
    this.r = 3;
  }

  // if the zdiff is bigger than zero we do not allow
  // to drag the nodes
  if (this.zdiff === 0) {
    this.rcatch = r + 8;
  }
  else {
    this.rcatch = 0;
  }

  // Update the parent's children if it exists
  if (this.parent) {
    this.parent.children[this.id] = this;
  }

  // update the local x,y coordinates
  // updated them for the raphael object as well
  this.setXY = function (xnew, ynew) {
    this.x = xnew;
    this.y = ynew;
    if (c) {
			c.attr({
				cx: this.x,
				cy: this.y
			});
			mc.attr({
				cx: this.x,
				cy: this.y
			});
		}
		this.drawEdges();
  };

  // the accessor method for the display node
  this.getC = function () {
    return c;
  };

  this.createCircle = function () {
    // Create c and mc ONLY if the node is in the current section
    if (0 == this.zdiff) {
      // create a raphael circle object
      this.c = this.paper.circle(this.x, this.y, this.r).attr({
        fill: fillcolor,
        stroke: "none",
        opacity: 1.0
      });

      // a raphael circle oversized for the mouse logic
      this.mc = this.paper.circle(this.x, this.y, this.rcatch).attr({
        fill: "rgb(0, 1, 0)",
        stroke: "none",
        opacity: 0
      });
      
      this.createEventHandlers();
    }
  }

  this.setColor();

  // an array storing the children Node objects of the this node
  this.children = {};

  // an array storing the reference to all attached connector
  this.connectors = {};

  // delete all objects relevant to this node
  // such as raphael DOM elements and node references
  // javascript's garbage collection should do the rest
  this.deleteall = function () {
    // test if there is any child of type ConnectorNode
    // if so, it is not allowed to remove the treenode
/*for ( var i = 0; i < children.length; ++i ) {
      if( children[i] instanceof ConnectorNode ) {
      alert("Not allowed to delete treenode with connector attached. Please remove connector first.");
        return;
      }
    }
    */
    var i;
    // remove the parent of all the children
    for (i = 0; i < this.children.length; ++i) {
      this.children[i].removeLine();
      this.children[i].removeParent();
    }
    // remove the raphael svg elements from the DOM
    if (c) {
      c.remove();
      mc.remove();
    }
    if (this.parent !== null) {
      this.removeLine();
      // remove this node from parent's children list
      for (i in this.parent.children) {
        if (this.parent.children.hasOwnProperty(i)) {
          if (this.parent.children[i].id === id) {
            // FIXME: use splice(1,1) instead
            delete this.parent.children[i];
          }
        }
      }
    }
  };

/*
   * delete the node from the database and removes it from
   * the current view and local objects
   *
   */
  this.deletenode = function () {
    requestQueue.register("model/treenode.delete.php", "POST", {
      pid: project.id,
      tnid: this.id
    }, function (status, text, xml) {
      if (status !== 200) {
        alert("The server returned an unexpected status (" + status + ") " + "with error message:\n" + text);
      }
      return true;
    });

    // activate parent node when deleted
    if (this.parent) {
      // loop over nodes to see if parent is retrieved
      project.selectNode(this.parent.id);
      if (!atn) {
		  // fetch the parent node from the database and select it
		  // TODO
	  }
    } else {
      activateNode(null);
    }
    // redraw everything for now
    project.updateNodes();

    // infact, doing everything done on the server-side
    // (like relinking) again in the ui not best-practice
/*
    // remove the parent of all the children
    for ( var i in this.children) {
      this.children[ i ].removeLine();
      this.children[ i ].removeParent();
    }
    // remove the raphael svg elements from the DOM
    c.remove();
    mc.remove();
    this.removeLine();

    if(this.parent != null) {
      // remove this node from parent's children list
      for ( var i in this.parent.children) {
        if(this.parent.children[i].id == id)
         delete this.parent.children[i];
      }
    }
    */
  };

  // remove the raphael line to the parent
  this.removeLine = function () {
    line.remove();
  };

  // remove the parent node
  this.removeParent = function () {
    delete this.parent;
    this.parent = null;
  };

  // updates the raphael path coordinates
  this.drawLineToParent = function () {
    if (this.parent) {
<<<<<<< HEAD
      var strokecolor = colorFromZDiff(this.parent);

=======
>>>>>>> b78250b6
      line.attr({
        path: [
          ["M", this.x, this.y],
          ["L", this.parent.x, this.parent.y]
        ],
        stroke: colorFromZDiff(this.parent),
        "stroke-width": 2
      });
    }
  };

  // draw function to update the paths from the children
  // and to its parent
  this.drawEdges = function () {
    var i;
    // draws/updates path to parent and children
    for (i in this.children) {
      if (this.children.hasOwnProperty(i)) {
        this.children[i].drawLineToParent();
      }
    }
    for (i in this.connectors) {
      if (this.children.hasOwnProperty(i)) {
        // should update the connector paths
        this.connectors[i].drawEdges();
      }
    }
    if (this.parent !== null) {
      this.drawLineToParent();
    }
  };

  var lineToBack = function(line) {
    if (line) line.toBack();
  };

  this.draw = function () {
    this.drawEdges();
    // Push new edges to the back.
    for (i in this.children) {
      if (this.children.hasOwnProperty(i)) {
        lineToBack(this.children[i].line);
      }
    }
    if (this.parent !== null) lineToBack(this.line);
    //
    this.createCircle();
  };



  this.createEventHandlers = function () {
		var self = this;
		/*
		 * event handlers
		 */
		this.mc.dblclick(function (e) {
			if (e.altKey) {
				// zoom in
				slider_trace_s.move(-1);
			}
			else {
				// zoom out
				slider_trace_s.move(1);
			}
			project.tracingCommand('goactive');
		});

		this.mc.click(function (e) {
			//    console.log("atn.id", atn.id);
			//  console.log("treenode: clicked", this.parentnode.id, "active is", atn.id);
			// return some log information when clicked on the node
			// this usually refers here to the mc object
			if (e.shiftKey) {
				if ((e.ctrlKey || e.metaKey) && e.shiftKey) {
					// if it is active node, set active node to null
					if (atn !== null && self.id === atn.id) {
						activateNode(null);
					}
					statusBar.replaceLast("deleted treenode with id " + self.id);
					self.deletenode();
					e.stopPropagation();
					return true;
				}
				if (atn !== null) {
					// connected activated treenode or connectornode
					// to existing treenode or connectornode
					if (atn.type === "location") {
						project.createLink(atn.id, self.id, "postsynaptic_to", "synapse", "postsynaptic terminal", "connector", "treenode");
						statusBar.replaceLast("joined active treenode to connector with id " + self.id);
					} else if (atn.type === "treenode") {
						statusBar.replaceLast("joined active treenode to treenode with id " + self.id);
						project.createTreenodeLink(atn.id, self.id);
					}

				} else {
					alert("Nothing to join without an active node!");
				}
				e.stopPropagation();

			} else {
				// activate this node
				activateNode(self);
				// stop propagation of the event
				e.stopPropagation();
			}
		});

		this.mc.move = function (dx, dy) {
			activateNode(self);
			self.x = ox + dx;
			self.y = oy + dy;
			self.c.attr({
				cx: self.x,
				cy: self.y
			});
			self.mc.attr({
				cx: self.x,
				cy: self.y
			});
			self.drawEdges();
			statusBar.replaceLast("move treenode with id " + self.id);

			self.needsync = true;
		};

		this.mc.up = function () {
			self.c.attr({
				opacity: 1
			});
		};

		this.mc.start = function () {
			ox = self.x;
			oy = self.y;
			self.c.attr({
				opacity: 0.7
			});
		};

		this.mc.drag(this.mc.move, this.mc.start, this.mc.up);

    this.mc.mousedown(function (e) {
      e.stopPropagation();
    });


	}

};<|MERGE_RESOLUTION|>--- conflicted
+++ resolved
@@ -271,11 +271,6 @@
   // updates the raphael path coordinates
   this.drawLineToParent = function () {
     if (this.parent) {
-<<<<<<< HEAD
-      var strokecolor = colorFromZDiff(this.parent);
-
-=======
->>>>>>> b78250b6
       line.attr({
         path: [
           ["M", this.x, this.y],
