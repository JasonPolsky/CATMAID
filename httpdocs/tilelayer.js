--- conflicted
+++ resolved
@@ -270,11 +270,7 @@
 		
 		var img = document.createElement( "img" );
 		img.className = "smallMapMap";
-<<<<<<< HEAD
 		img.src = "map/small.png";
-=======
-		img.src = baseURL + stack.z + "/small.jpg";
->>>>>>> 7c1381b1
 		
 		stack.overview.getView().appendChild( img );
 		stack.overview.addLayer( "tilelayer", this );
