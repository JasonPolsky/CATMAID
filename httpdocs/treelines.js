/* -*- mode: espresso; espresso-indent-level: 4; indent-tabs-mode: nil -*- */
/* vim: set softtabstop=4 shiftwidth=4 tabstop=4 expandtab: */
/*global Raphael, $M, $V, staticURLPrefix, $, requestQueue */
/*jslint white: true, devel: true, onevar: true, browser: true, undef: true, nomen: true, regexp: false, plusplus: false, bitwise: false, newcap: true, maxerr: 50, indent: 4 */

function strip(s) {
  return s.replace(/^\s*|\s*$/g, '');
}

// This function from: http://stackoverflow.com/questions/962802/is-it-correct-to-use-javascript-array-sort-method-for-shuffling


function shuffle(array) {
  var tmp, current, top = array.length;

  if (top) {
    while (top >= 2) {
      top -= 1;
      current = Math.floor(Math.random() * (top + 1));
      tmp = array[current];
      array[current] = array[top];
      array[top] = tmp;
    }
  }

  return array;
}

var numberOfColors = 100;
var colors = [];
(function () {
  var h, i;
  for (i = 0; i < numberOfColors; ++i) {
    h = i / (numberOfColors + 1);
    colors.push(Raphael.hsb2rgb({
      h: h,
      s: 1,
      b: 1
    }).hex);
  }
}());
shuffle(colors);

function hashStringToByte(s) {
  var c, result = 0,
      i;
  for (i = 0; i < s.length; i++) {
    c = s.charCodeAt(i);
    result += 23 * c;
  }
  return result & 0xFF;
}

function createTransformation(phi, theta, psi, scale) {

  var R = $M([
    [Math.cos(theta) * Math.cos(psi), -Math.cos(phi) * Math.sin(psi) + Math.sin(phi) * Math.sin(theta) * Math.cos(psi), Math.sin(phi) * Math.sin(psi) + Math.cos(phi) * Math.sin(theta) * Math.cos(psi)],

    [Math.cos(theta) * Math.sin(psi), Math.cos(phi) * Math.cos(psi) + Math.sin(phi) * Math.sin(theta) * Math.sin(psi), -Math.sin(phi) * Math.cos(psi) + Math.cos(phi) * Math.sin(theta) * Math.sin(psi)],

    [-Math.sin(theta), Math.sin(phi) * Math.cos(theta), Math.cos(phi) * Math.cos(theta)]
  ]),


      S = $M([
      [scale, 0, 0],
      [0, scale, 0],
      [0, 0, scale]
    ]);

  return R.x(S);
}

function basenameToURI(basename, extension) {
  var fileName = basename + "." + extension;
  return staticURLPrefix + "data/" + encodeURIComponent(fileName);
}

$(document).ajaxError(function (event, request, ajaxOptions, thrownError) {
  alert("Got an AJAX error with status: " + request.status + " for URL: " + ajaxOptions.url);
});

var contourPoints = [
  [45440.0, 23412.0],
  [44035.75551306795, 22078.054025230456, 40362.54152325645, 19242.228765625186, 39907.67847152703, 19030.385714338456],
  [39334.661701478275, 18763.515014368288, 37691.03766178773, 18434.077778279585, 37177.93187372308, 18376.898382137864],
  [36573.66098523684, 18309.559744934046, 35087.513485536714, 18125.945974769544, 34648.92193526726, 18186.476975412024],
  [34015.81441479562, 18273.85356008376, 32538.966043627348, 18524.342898247003, 32159.35085851966, 18637.30203040264],
  [31703.625020953114, 18772.908816252933, 30821.67889629077, 19747.863896010866, 30620.891984893533, 20116.075317979426],
  [30326.172415777328, 20656.54436982686, 30159.377047414222, 20842.83479811699, 29956.11290644027, 21272.21018804248],
  [29036.24448693205, 23161.945974769544, 28583.681487254915, 26130.05764655766, 28436.2115196483, 26495.535735178724],
  [28229.441784798433, 27007.977751028346, 27838.890186114393, 27673.945974769544, 27674.89018611439, 28723.634323771228],
  [27512.244486932053, 29821.322672772912, 28047.925918490415, 32105.048292659074, 28077.6686441035, 32647.920264051947],
  [28109.8483529266, 33235.272687461314, 28460.244486932053, 35833.945974769544, 29179.84666272881, 37129.083283310174],
  [29899.448838525568, 38328.220591850804, 30649.554241923157, 39147.822344128064, 30876.750905869652, 39386.22269937407],
  [31217.785158761722, 39744.07428763362, 32682.09311507249, 41409.60434565854, 32943.5423684686, 41632.01093367125],
  [33297.84378949376, 41933.40391588364, 36279.306581994875, 43413.95466121408, 36634.016092549085, 43547.67629145105],
  [37097.59639207245, 43722.44102584216, 40220.244486932046, 44378.733184913784, 41914.69985051082, 43893.120533826965],
  [42390.72171183402, 43743.213199083446, 42591.40776747517, 43700.98046542217, 42942.06410474228, 43564.65575509983],
  [43315.13104519369, 43419.61847163235, 43397.07159373225, 43274.46090094165, 43626.92368352175, 43064.10129114225],
  [43961.713531803085, 42757.70311171409, 44154.32653722792, 42698.9434014439, 44447.82022076082, 42857.57641257072],
  [44729.873324656364, 43010.02580306536, 44830.35629830504, 43126.33602367969, 44962.49282551844, 43337.76910954032],
  [45151.992013685456, 43640.988809400675, 45500.24448693205, 43993.945974769544, 46698.257344445876, 45203.17166639282],
  [47944.2702019597, 46412.39735801609, 50108.24448693205, 47065.945974769544, 52508.6749389097, 46741.04509396855],
  [54861.10539088735, 46416.14421316755, 57299.05160290032, 44009.94188916847, 57572.58984741341, 43692.17155511297],
  [57947.581528960654, 43256.542408901936, 61048.355978608524, 40496.602353580536, 61342.057880721695, 40240.28685503134],
  [61716.249798378354, 39913.727213309, 62444.24448693205, 39529.945974769544, 63813.83433933674, 37788.31875672592],
  [65183.424191741426, 36094.6915386823, 66188.24448693206, 33049.945974769544, 66236.24448693206, 29161.945974769544],
  [66236.24448693206, 25273.945974769544, 63836.24448693205, 22249.945974769544, 60956.24448693205, 21529.945974769544],
  [58076.24448693205, 20857.945974769544, 52220.24448693205, 22105.945974769544, 50492.24448693205, 23641.945974769544],
  [48812.24448693205, 25177.945974769544, 48332.24448693205, 26569.945974769544, 47228.24448693205, 26377.945974769544],
  [46124.24448693205, 26137.945974769544, 46844.24448693205, 24697.945974769544, 45440.0, 23409.945974769544]
];

var contourMinX = Number.MAX_VALUE;
var contourMaxX = Number.MIN_VALUE;
var contourMinY = Number.MAX_VALUE;
var contourMaxY = Number.MIN_VALUE;
var contourMinZ = Number.MAX_VALUE;
var contourMaxZ = Number.MIN_VALUE;

(function () {
  var i, j, points, ox, oy, oz;
  for (i = 0; i < contourPoints.length; ++i) {
    points = contourPoints[i];
    for (j = 0; j < points.length / 2; ++j) {
      ox = points[2 * j];
      oy = points[2 * j + 1];
      oz = 1237.5;
      contourMinX = Math.min(ox, contourMinX);
      contourMaxX = Math.max(ox, contourMaxX);
      contourMinY = Math.min(oy, contourMinY);
      contourMaxY = Math.max(oy, contourMaxY);
      contourMinZ = Math.min(oz, contourMinZ);
      contourMaxZ = Math.max(oz, contourMaxZ);
    }
  }
}());

/*
        {
            var V = $V( [ 0, 0, 0 ] );
            var transformed = currentTransformation.multiply(V);
            var nx = transformed.e(1) + divWidth / 2;
            var ny = transformed.e(2) + divHeight / 2;

            centrePoint.attr({ "cx": nx, "cy": ny } );
        }
*/

function Point(id, type, original_x, original_y, original_z, radius, parent_id, viewer) {

  this.id = id;
  this.type = type;
  this.original_x = original_x;
  this.original_y = original_y;
  this.original_z = original_z;
  this.radius = radius;
  this.parent_id = parent_id;
  this.viewer = viewer;

  this.update_circle_position = function () {
    // Warning: should only be called right after map_to_screen()
    this.circle.attr({
      "cx": this.nx,
      "cy": this.ny
    });
  };

  this.map_to_screen = function () {
    var p = this.viewer.transformPoint(this.original_x, this.original_y, this.original_z);
    this.nx = p.x;
    this.ny = p.y;
  };
}

function NeuronView(basename, color, viewer, projectID, skeletonID) {

  this.basename = basename;
  this.color = color;
  this.viewer = viewer;
  this.skeletonID = skeletonID;

  this.drawable = false;

  this.circleRadius = 0.6;
  this.lineWidth = 2;

  this.currentPhi = 0;
  this.currentTheta = 0;
  this.currentPsi = 0;

  this.all_points = [];

  this.circles = false;
  this.lines = true;

  this.min_x = Number.MAX_VALUE;
  this.max_x = Number.MIN_VALUE;
  this.min_y = Number.MAX_VALUE;
  this.max_y = Number.MIN_VALUE;
  this.min_z = Number.MAX_VALUE;
  this.max_z = Number.MIN_VALUE;

  this.test = "foo";

  var swcURI, enclosingObject = this; // Since the meaning of 'this' is changed in the callback
  if (skeletonID) {
    swcURI = window.location.toString().replace(/\/[^\/]*$/, '/');
    swcURI += 'model/export.skeleton.php?pid=' + projectID + '&skeletonid=' + skeletonID;
  } else {
    swcURI = basenameToURI(basename, "swc");
  }

  // Load the neuron morphology from the SWC file:
  requestQueue.register(swcURI, 'GET', {}, function (status, data, xml) {
    if (status === 200) {
      var i, line, fields, point, p, parent_id, lines = data.split("\n");
      for (i = 0; i < lines.length; ++i) {
        line = lines[i];
        if (!(line.match(/^\s*#/) || line.match(/^\s*$/))) {
          line = strip(line);
          fields = line.split(/\s+/);
          point = new Point(
          fields[0], // id
          fields[1], // type
          parseFloat(fields[2]), // x
          parseFloat(fields[3]), // y
          parseFloat(fields[4]), // z
          fields[5], // radius
          fields[6], // parent_id
          enclosingObject.viewer);

          enclosingObject.min_x = Math.min(point.original_x, enclosingObject.min_x);
          enclosingObject.max_x = Math.max(point.original_x, enclosingObject.max_x);
          enclosingObject.min_y = Math.min(point.original_y, enclosingObject.min_y);
          enclosingObject.max_y = Math.max(point.original_y, enclosingObject.max_y);
          enclosingObject.min_z = Math.min(point.original_z, enclosingObject.min_z);
          enclosingObject.max_z = Math.max(point.original_z, enclosingObject.max_z);

          enclosingObject.all_points[point.id] = point;
        }
      }

      // centrePoint = r.circle(10,10,4);
      // centrePoint.attr("fill","#f00");
      // centrePoint.attr("stroke","#f00");
      for (i = 0; i < enclosingObject.all_points.length; ++i) {
        point = enclosingObject.all_points[i];
        p = point.map_to_screen();
        if (this.circles) {
          point.circle = this.viewer.r.circle(p.x, p.y, this.circleRadius);
          point.circle.attr("fill", enclosingObject.color);
        }
      }

      // Now find all the end points, i.e. those with no parents:
      enclosingObject.endPoints = enclosingObject.all_points.slice(0);
      for (i = 0; i < enclosingObject.all_points.length; ++i) {
        parent_id = enclosingObject.all_points[i].parent_id;
        if (parent_id > 0) {
          delete enclosingObject.endPoints[parent_id];
        }
      }

      if (enclosingObject.all_points.length > 0) {
        enclosingObject.drawable = true;
        enclosingObject.transform(enclosingObject.viewer.currentTransformation);
        enclosingObject.viewer.updateViewBounds();
        enclosingObject.viewer.redraw();
      }

    } else {
      alert("Bad status code " + status + " when fetching SWC file");
    }
  });

<<<<<<< HEAD
    // Load the neuron morphology from the SWC file:
    requestQueue.register(swcURI, 'GET', {}, function (status, data, xml) {
        if (status === 200) {
            var i, line, fields, point, p, parent_id, lines = data.split("\n");
            for (i = 0; i < lines.length; ++i) {
                line = lines[i];
                if (!(line.match(/^\s*#/) || line.match(/^\s*$/))) {
                    line = strip(line);
                    fields = line.split(/\s+/);
                    point = new Point(
                        fields[0], // id
                        fields[1], // type
                        parseFloat(fields[2]), // x
                        parseFloat(fields[3]), // y
                        parseFloat(fields[4]), // z
                        fields[5], // radius
                        fields[6], // parent_id
                        enclosingObject.viewer
                    );

                    enclosingObject.min_x = Math.min(point.original_x, enclosingObject.min_x);
                    enclosingObject.max_x = Math.max(point.original_x, enclosingObject.max_x);
                    enclosingObject.min_y = Math.min(point.original_y, enclosingObject.min_y);
                    enclosingObject.max_y = Math.max(point.original_y, enclosingObject.max_y);
                    enclosingObject.min_z = Math.min(point.original_z, enclosingObject.min_z);
                    enclosingObject.max_z = Math.max(point.original_z, enclosingObject.max_z);

                    enclosingObject.all_points[point.id] = point;
                }
            }

            // centrePoint = r.circle(10,10,4);
            // centrePoint.attr("fill","#f00");
            // centrePoint.attr("stroke","#f00");

            for (i in enclosingObject.all_points) {
                if (enclosingObject.hasOwnProperty(i)) {
                    point = enclosingObject.all_points[i];
                    p = point.map_to_screen();
                    if (this.circles) {
                        point.circle = this.viewer.r.circle(p.x, p.y, this.circleRadius);
                        point.circle.attr("fill", enclosingObject.color);
                    }
                }
            }

            // Now find all the end points, i.e. those with no parents:

            enclosingObject.endPoints = enclosingObject.all_points.slice(0);
            for (i in enclosingObject.all_points) {
                if (enclosingObject.hasOwnProperty(i)) {
                    parent_id = enclosingObject.all_points[i].parent_id;
                    if (parent_id > 0) {
                        delete enclosingObject.endPoints[parent_id];
                    }
                }
            }

            if (enclosingObject.all_points.length > 0) {
                enclosingObject.drawable = true;
                enclosingObject.transform(enclosingObject.viewer.currentTransformation);
                enclosingObject.viewer.updateViewBounds();
                enclosingObject.viewer.redraw();
            }

        } else {
            alert("Bad status code " + status + " when fetching SWC file");
        }
    });

    this.setColor = function (color) {
        var i, e;
        this.color = color;
        if (this.viewer.lines) {
            for (i in this.endPoints) {
                if (this.endPoints.hasOwnProperty(i)) {
                    e = this.endPoints[i];
                    e.lineToParent.attr({stroke: this.color});
                }
            }
        }
        if (this.viewer.circles) {
            for (i in this.all_points) {
                if (this.all_points.hasOwnProperty(i)) {
                    this.all_points[i].circle.attr("fill", this.color);
                }
            }
        }
    };

    this.removeLinesAndCircles = function () {
        var i, e;
        if (this.viewer.circles) {
            for (i in this.all_points) {
                if (this.all_points.hasOwnProperty(i)) {
                    this.all_points[i].circle.remove();
                }
            }
        }
        if (this.viewer.lines) {
            for (i in this.endPoints) {
                if (this.endPoints.hasOwnProperty(i)) {
                    e = this.endPoints[i];
                    e.lineToParent.remove();
                }
            }
        }
    };
=======
  this.setColor = function (color) {
    var i, e;
    this.color = color;
    if (this.viewer.lines) {
      for (i = 0; i < this.endPoints.length; ++i) {
        e = this.endPoints[i];
        e.lineToParent.attr({
          stroke: this.color
        });
      }
    }
    if (this.viewer.circles) {
      for (i = 0; i < this.all_points.length; ++i) {
        this.all_points[i].circle.attr("fill", this.color);
      }
    }
  };

  this.removeLinesAndCircles = function () {
    var i, e;
    if (this.viewer.circles) {
      for (i = 0; i < this.all_points.length; ++i) {
        this.all_points[i].circle.remove();
      }
    }
    if (this.viewer.lines) {
      for (i = 0; i < this.endPoints.length; ++i) {
        e = this.endPoints[i];
        e.lineToParent.remove();
      }
    }
  };

  this.transform = function (transformation) {
>>>>>>> 0d810aa2

    var i, j, done, points, e, path, firstTime, p;

    // Tranform each point:
    for (i = 0; i < this.all_points.length; ++i) {
      this.all_points[i].map_to_screen();
      if (this.viewer.circles) {
        this.all_points[i].update_circle_position();
      }
    }

<<<<<<< HEAD
        // Tranform each point:
        for (i in this.all_points) {
            if (this.all_points.hasOwnProperty(i)) {
                this.all_points[i].map_to_screen();
                if (this.viewer.circles) {
                    this.all_points[i].update_circle_position();
                }
            }
        }

        if (this.viewer.lines) {
            done = {};
            for (i in this.endPoints) {
                if (this.endPoints.hasOwnProperty(i)) {
                    points = [];
                    e = this.endPoints[i];
                    console.log("got e:",e);
                    points.push(e);
                    done[e.id] = true;
                    while (true) {
                        if (e.parent_id < 0) {
                            break;
                        }
                        e = this.all_points[e.parent_id];
                        points.push(e);
                        if (done[e.id]) {
                            break;
                        }
                        done[e.id] = true;
                    }
                    path = "M " + points[0].nx + " " + points[0].ny + " ";
                    firstTime = true;
                    for (j = 1; j < points.length; ++j) {
                        p = points[j];
                        path += "L " + p.nx + " " + p.ny + " ";
                    }
                    e = this.endPoints[i];
                    if (e.lineToParent) {
                        e.lineToParent.attr({path: path, stroke: this.color});
                    } else {
                        e.lineToParent = this.viewer.r.path(path).attr({stroke: this.color});
                    }
                }
            }
=======
    if (this.viewer.lines) {
      done = {};
      for (i = 0; i < this.endPoints.length; ++i) {
        points = [];
        e = this.endPoints[i];
        points.push(e);
        done[e.id] = true;
        while (true) {
          if (e.parent_id < 0) {
            break;
          }
          e = this.all_points[e.parent_id];
          points.push(e);
          if (done[e.id]) {
            break;
          }
          done[e.id] = true;
        }
        path = "M " + points[0].nx + " " + points[1].ny + " ";
        firstTime = true;
        for (j = 1; j < points.length; ++j) {
          p = points[j];
          path += "L " + p.nx + " " + p.ny + " ";
>>>>>>> 0d810aa2
        }
        e = this.endPoints[i];
        if (e.lineToParent) {
          e.lineToParent.attr({
            path: path,
            stroke: this.color
          });
        } else {
          e.lineToParent = this.viewer.r.path(path).attr({
            stroke: this.color
          });
        }
      }
    }
  };
}

function Viewer(divID) {

<<<<<<< HEAD
    this.showVNCLandmarks = false;

    /* pw is "pixel width" */
    var pw = 4, i, c, xdiff, ydiff, zdiff, pc, ac,
        ideal_x_scale, ideal_y_scale;

    if (this.showVNCLandmarks) {

        pc = {};
        ac = {};

        pc.x1 = 46212; pc.x2 = 46404;
        pc.y1 = 31260; pc.y2 = 30444;
        pc.z1 = pw * 237.5; pc.z2 = pw * 1037.5;
        pc.name = "PC";
        /* pc.color = "#32bb07"; */
        pc.color = "#1a5607";

        ac.x1 = 47412; ac.x2 = 47364;
        ac.y1 = 30396; ac.y2 = 30252;
        ac.z1 = pw * 2162.5; ac.z2 = pw * 3975;
        ac.name = "AC";
        ac.color = "#1a5607";

        this.commissures = [ pc, ac ];
        for (i = 0; i < this.commissures.length; ++i) {
            c = this.commissures[i];
            xdiff = c.x2 - c.x1;
            ydiff = c.y2 - c.y1;
            zdiff = c.z2 - c.z1;
            c.radius = Math.sqrt(xdiff * xdiff + ydiff * ydiff + zdiff * zdiff) / 2;
            c.ballx = (c.x1 + c.x2) / 2;
            c.bally = (c.y1 + c.y2) / 2;
            c.ballz = (c.z1 + c.z2) / 2;
        }
=======
  this.showVNCLandmarks = false;

  /* pw is "pixel width" */
  var pw = 4,
      i, c, xdiff, ydiff, zdiff, pc, ac, ideal_x_scale, ideal_y_scale;

  if (this.showVNCLandmarks) {

    pc = {};
    ac = {};

    pc.x1 = 46212;
    pc.x2 = 46404;
    pc.y1 = 31260;
    pc.y2 = 30444;
    pc.z1 = pw * 237.5;
    pc.z2 = pw * 1037.5;
    pc.name = "PC"; /* pc.color = "#32bb07"; */
    pc.color = "#1a5607";

    ac.x1 = 47412;
    ac.x2 = 47364;
    ac.y1 = 30396;
    ac.y2 = 30252;
    ac.z1 = pw * 2162.5;
    ac.z2 = pw * 3975;
    ac.name = "AC";
    ac.color = "#1a5607";

    this.commissures = [pc, ac];
    for (i = 0; i < this.commisures.length; ++i) {
      c = this.commissures[i];
      xdiff = c.x2 - c.x1;
      ydiff = c.y2 - c.y1;
      zdiff = c.z2 - c.z1;
      c.radius = Math.sqrt(xdiff * xdiff + ydiff * ydiff + zdiff * zdiff) / 2;
      c.ballx = (c.x1 + c.x2) / 2;
      c.bally = (c.y1 + c.y2) / 2;
      c.ballz = (c.z1 + c.z2) / 2;
>>>>>>> 0d810aa2
    }
  }

  this.divID = divID;
  this.divID_jQuery = '#' + divID;

  this.r = new Raphael(divID);

  this.lines = true;
  this.circles = false;

  this.divWidth = $(this.divID_jQuery).width();
  this.divHeight = $(this.divID_jQuery).height();

  this.centreX = (contourMinX + contourMaxX) / 2;
  this.centreY = (contourMinY + contourMaxY) / 2;
  this.centreZ = (contourMinZ + contourMaxZ) / 2;

  this.currentTheta = 0;
  this.currentPhi = 0;
  this.currentPsi = 0;

  ideal_x_scale = this.divWidth / (contourMaxX - contourMinX);
  ideal_y_scale = this.divWidth / (contourMaxY - contourMinY);

  this.scale = Math.min(ideal_x_scale, ideal_y_scale);

  this.neurons = [];

  this.transformPoint = function (x, y, z) {
    var V, transformed, nx, ny, nz;
    V = $V([x - this.centreX, y - this.centreY, z - this.centreZ]);
    transformed = this.currentTransformation.multiply(V);
    nx = transformed.e(1) + this.divWidth / 2;
    ny = transformed.e(2) + this.divHeight / 2;
    nz = transformed.e(3);
    return {
      x: nx,
      y: ny,
      z: nz
    };
  };

  // This is equivalent to the old transformAllPoints()
  this.changeView = function (phi, theta, psi, scale) {

    var i, c, p, neuron, contourPath, points, j, originalX, originalY, originalZ;

<<<<<<< HEAD
        this.currentTransformation = createTransformation(phi, theta, psi, scale);

        if (this.showVNCLandmarks) {
            for (i = 0; i < this.commissures.length; ++i) {
                c = this.commissures[i];
                p = this.transformPoint(c.ballx, c.bally, c.ballz);
                if (c.ball) {
                    c.ball.attr({cx: p.x, cy: p.y});
                } else {
                    c.ball = this.r.circle(p.x, p.y, c.radius * scale).attr({fill: c.color, stroke: c.color});
                }
            }
        }
=======
    // alert("in changeView");
    if (scale === undefined) {
      scale = this.scale;
    }
>>>>>>> 0d810aa2

    this.currentTransformation = createTransformation(phi, theta, psi, scale);

    for (i = 0; i < this.commisures.length; ++i) {
      c = this.commissures[i];
      p = this.transformPoint(c.ballx, c.bally, c.ballz);
      if (c.ball) {
        c.ball.attr({
          cx: p.x,
          cy: p.y
        });
      } else {
        c.ball = this.r.circle(p.x, p.y, c.radius * scale).attr({
          fill: c.color,
          stroke: c.color
        });
      }
    }

    for (i = 0; i < this.neurons.length; ++i) {
      neuron = this.neurons[i];
      if (neuron.drawable) {
        neuron.transform(this.currentTransformation);
      }
    }

    if (this.showVNCLandmarks) {
      // Also tranform the contour object:
      contourPath = "";
      for (i = 0; i < contourPoints.length; ++i) {
        if (i === 0) {
          contourPath += "M ";
        } else {
          contourPath += "C ";
        }
        points = contourPoints[i];
        for (j = 0; j < points.length / 2; ++j) {
          originalX = points[2 * j];
          originalY = points[2 * j + 1];
          originalZ = 1237.5;
          p = this.transformPoint(originalX, originalY, originalZ);
          contourPath += p.x + "," + p.y + " ";
        }
      }
      contourPath += "z";

      if (this.contourObject) {
        this.contourObject.attr({
          path: contourPath
        });
      } else {
        this.contourObject = this.r.path(contourPath).attr({
          stroke: 'blue'
        });
      }
    }

    this.currentPhi = phi;
    this.currentTheta = theta;
    this.currentPsi = psi;
  };

  this.updateViewBounds = function () {
    var i, newMinX, newMinY, newMinZ, newMaxX, newMaxY, newMaxZ, neuron, ideal_x_scale, ideal_y_scale;
    newMinX = Number.MAX_VALUE;
    newMaxX = Number.MIN_VALUE;
    newMinY = Number.MAX_VALUE;
    newMaxY = Number.MIN_VALUE;
    newMinZ = Number.MAX_VALUE;
    newMaxZ = Number.MIN_VALUE;
    if (this.neurons.length === 0) {
      newMinX = newMinY = newMinZ = -1;
      newMaxX = newMaxY = newMaxZ = -1;
    } else {
      for (i = 0; i < this.neurons.length; ++i) {
        neuron = this.neurons[i];
        if (neuron.drawable) {
          newMinX = Math.min(newMinX, neuron.min_x);
          newMaxX = Math.max(newMaxX, neuron.max_x);
          newMinY = Math.min(newMinY, neuron.min_y);
          newMaxY = Math.max(newMaxY, neuron.max_y);
          newMinZ = Math.min(newMinZ, neuron.min_z);
          newMaxZ = Math.max(newMaxZ, neuron.max_z);
        }
      }
    }
    this.centreX = (newMinX + newMaxX) / 2;
    this.centreY = (newMinY + newMaxY) / 2;
    this.centreZ = (newMinZ + newMaxZ) / 2;
    ideal_x_scale = this.divWidth / (newMaxX - newMinX);
    ideal_y_scale = this.divWidth / (newMaxY - newMinY);
    this.scale = Math.min(ideal_x_scale, ideal_y_scale);
  };

  this.redraw = function () {
    this.changeView(this.currentPhi, this.currentTheta, this.currentPsi);
  };

  this.addToNeuronList = function (neuron) {
    var newElement = $('<li/>'),
        linkElement, enclosingObject = this;
    newElement.attr('id', '3d-object-' + neuron.basename);
    newElement.text(neuron.basename + ' ');
    linkElement = $('<a/>');
    linkElement.attr('href', '#');
    linkElement.text("(remove)");
    enclosingObject = this;
    linkElement.click(function (e) {
      enclosingObject.deleteNeuron(neuron.basename);
      newElement.remove();
    });
    newElement.append(linkElement);
    newElement.css('color', neuron.color);
    $('#3d-view-object-list').append(newElement);
  };

  this.addFromCATMAID = function (projectID, skeletonID, neuronName) {
    var i, color, neuron;
    for (i = 0; i < this.neurons.length; ++i) {
      if (this.neurons[i].basename === neuronName) {
        alert("This skeleton has already added been added to the viewer");
        return;
      }
    }

    color = colors[hashStringToByte(neuronName) % numberOfColors];

    neuron = new NeuronView(neuronName, color, this, projectID, skeletonID);
    this.neurons.push(neuron);
    this.addToNeuronList(neuron);
  };

  this.setNeuron = function (neuronBasename, neuronColor) {
    var i, neuron;
    // Is there an exisiting view of this neuron?  If so, just set
    // the color.
    for (i = 0; i < this.neurons.length; ++i) {
      if (this.neurons[i].basename === neuronBasename) {
        this.neurons[i].setColor(neuronColor);
        this.redraw();
        return;
      }
    }

    // Otherwise create a new one and add it...
    neuron = new NeuronView(neuronBasename, neuronColor, this, null, null);
    this.neurons.push(neuron);
    this.addToNeuronList(neuron);
  };

  this.deleteNeuron = function (neuronBasename) {
    var i;
    for (i = 0; i < this.neurons.length; ++i) {
      if (this.neurons[i].basename === neuronBasename) {
        this.neurons[i].removeLinesAndCircles();
        delete this.neurons[i];
        this.updateViewBounds();
        this.redraw();
        return;
      }
    }
    alert("Couldn't find the neuron named '" + neuronBasename + "' to remove");
  };

  this.toString = function () {
    return "Viewer(" + this.divID + ")";
  };

  this.updateRotation = function (mouseMoveEvent) {
    var xdiff, ydiff;
    xdiff = mouseMoveEvent.pageX - this.startDragX;
    ydiff = mouseMoveEvent.pageY - this.startDragY;
    this.newTheta = this.startTheta + ((Math.PI * xdiff) / 200);
    this.newPhi = this.startPhi + ((-Math.PI * ydiff) / 200);
    this.newPsi = this.startPsi;
    this.changeView(this.newPhi, this.newTheta, this.newPsi);
  };

  this.changeView(0, 0, 0, this.scale);

  $(this.divID_jQuery).mousedown({
    viewer: this
  }, function (event) {
    if (event.preventDefault) {
      event.preventDefault();
    }
    event.data.viewer.startDragX = event.pageX;
    event.data.viewer.startDragY = event.pageY;

    event.data.viewer.startTheta = event.data.viewer.currentTheta;
    event.data.viewer.startPsi = event.data.viewer.currentPsi;
    event.data.viewer.startPhi = event.data.viewer.currentPhi;

    $(event.data.viewer.divID_jQuery).bind('mousemove', $.proxy(event.data.viewer.updateRotation, event.data.viewer));
  });

  $(this.divID_jQuery).mouseup({
    viewer: this
  }, function (event) {
    $(event.data.viewer.divID_jQuery).unbind('mousemove');
  });

  $(this.divID_jQuery).mouseleave({
    viewer: this
  }, function (event) {
    $(event.data.viewer.divID_jQuery).unbind('mousemove');
  });

}

function setNeuronView(divID, neuronsAndColors) {

  var divID_jQuery, nci, neuronBasename, neuronColor;
  divID_jQuery = '#' + divID;

  if (!$(divID_jQuery).data('viewer')) {
    $(divID_jQuery).data('viewer', new Viewer(divID));
  }

  for (nci = 0; nci < neuronsAndColors.length; ++nci) {
    neuronBasename = neuronsAndColors[nci][0];
    neuronColor = neuronsAndColors[nci][1];
    $(divID_jQuery).data('viewer').setNeuron(neuronBasename, neuronColor);
  }

}

function nameFromCATMAIDInfo(info) {
  return info.skeleton_name + ' [' + info.neuron_name + ']';
}

function addNeuronFromCATMAID(divID, info) {

  var divID_jQuery = '#' + divID;

  if (!$(divID_jQuery).data('viewer')) {
    $(divID_jQuery).data('viewer', new Viewer(divID));
  }

  $(divID_jQuery).data('viewer').addFromCATMAID(info.project_id, info.skeleton_id, nameFromCATMAIDInfo(info));
}

function createViewerFromCATMAID(divID) {

  var divID_jQuery = '#' + divID;

  if (!$(divID_jQuery).data('viewer')) {
    $(divID_jQuery).data('viewer', new Viewer(divID));
  }

  $('#xy-button').click(function () {
    $(divID_jQuery).data('viewer').changeView(0, 0, 0);
  });

  $('#xz-button').click(function () {
    $(divID_jQuery).data('viewer').changeView(-Math.PI / 2, 0, 0);
  });

  $('#zy-button').click(function () {
    $(divID_jQuery).data('viewer').changeView(0, -Math.PI / 2, 0);
  });
}<|MERGE_RESOLUTION|>--- conflicted
+++ resolved
@@ -275,116 +275,6 @@
     }
   });
 
-<<<<<<< HEAD
-    // Load the neuron morphology from the SWC file:
-    requestQueue.register(swcURI, 'GET', {}, function (status, data, xml) {
-        if (status === 200) {
-            var i, line, fields, point, p, parent_id, lines = data.split("\n");
-            for (i = 0; i < lines.length; ++i) {
-                line = lines[i];
-                if (!(line.match(/^\s*#/) || line.match(/^\s*$/))) {
-                    line = strip(line);
-                    fields = line.split(/\s+/);
-                    point = new Point(
-                        fields[0], // id
-                        fields[1], // type
-                        parseFloat(fields[2]), // x
-                        parseFloat(fields[3]), // y
-                        parseFloat(fields[4]), // z
-                        fields[5], // radius
-                        fields[6], // parent_id
-                        enclosingObject.viewer
-                    );
-
-                    enclosingObject.min_x = Math.min(point.original_x, enclosingObject.min_x);
-                    enclosingObject.max_x = Math.max(point.original_x, enclosingObject.max_x);
-                    enclosingObject.min_y = Math.min(point.original_y, enclosingObject.min_y);
-                    enclosingObject.max_y = Math.max(point.original_y, enclosingObject.max_y);
-                    enclosingObject.min_z = Math.min(point.original_z, enclosingObject.min_z);
-                    enclosingObject.max_z = Math.max(point.original_z, enclosingObject.max_z);
-
-                    enclosingObject.all_points[point.id] = point;
-                }
-            }
-
-            // centrePoint = r.circle(10,10,4);
-            // centrePoint.attr("fill","#f00");
-            // centrePoint.attr("stroke","#f00");
-
-            for (i in enclosingObject.all_points) {
-                if (enclosingObject.hasOwnProperty(i)) {
-                    point = enclosingObject.all_points[i];
-                    p = point.map_to_screen();
-                    if (this.circles) {
-                        point.circle = this.viewer.r.circle(p.x, p.y, this.circleRadius);
-                        point.circle.attr("fill", enclosingObject.color);
-                    }
-                }
-            }
-
-            // Now find all the end points, i.e. those with no parents:
-
-            enclosingObject.endPoints = enclosingObject.all_points.slice(0);
-            for (i in enclosingObject.all_points) {
-                if (enclosingObject.hasOwnProperty(i)) {
-                    parent_id = enclosingObject.all_points[i].parent_id;
-                    if (parent_id > 0) {
-                        delete enclosingObject.endPoints[parent_id];
-                    }
-                }
-            }
-
-            if (enclosingObject.all_points.length > 0) {
-                enclosingObject.drawable = true;
-                enclosingObject.transform(enclosingObject.viewer.currentTransformation);
-                enclosingObject.viewer.updateViewBounds();
-                enclosingObject.viewer.redraw();
-            }
-
-        } else {
-            alert("Bad status code " + status + " when fetching SWC file");
-        }
-    });
-
-    this.setColor = function (color) {
-        var i, e;
-        this.color = color;
-        if (this.viewer.lines) {
-            for (i in this.endPoints) {
-                if (this.endPoints.hasOwnProperty(i)) {
-                    e = this.endPoints[i];
-                    e.lineToParent.attr({stroke: this.color});
-                }
-            }
-        }
-        if (this.viewer.circles) {
-            for (i in this.all_points) {
-                if (this.all_points.hasOwnProperty(i)) {
-                    this.all_points[i].circle.attr("fill", this.color);
-                }
-            }
-        }
-    };
-
-    this.removeLinesAndCircles = function () {
-        var i, e;
-        if (this.viewer.circles) {
-            for (i in this.all_points) {
-                if (this.all_points.hasOwnProperty(i)) {
-                    this.all_points[i].circle.remove();
-                }
-            }
-        }
-        if (this.viewer.lines) {
-            for (i in this.endPoints) {
-                if (this.endPoints.hasOwnProperty(i)) {
-                    e = this.endPoints[i];
-                    e.lineToParent.remove();
-                }
-            }
-        }
-    };
-=======
   this.setColor = function (color) {
     var i, e;
     this.color = color;
@@ -419,7 +309,6 @@
   };
 
   this.transform = function (transformation) {
->>>>>>> 0d810aa2
 
     var i, j, done, points, e, path, firstTime, p;
 
@@ -431,52 +320,6 @@
       }
     }
 
-<<<<<<< HEAD
-        // Tranform each point:
-        for (i in this.all_points) {
-            if (this.all_points.hasOwnProperty(i)) {
-                this.all_points[i].map_to_screen();
-                if (this.viewer.circles) {
-                    this.all_points[i].update_circle_position();
-                }
-            }
-        }
-
-        if (this.viewer.lines) {
-            done = {};
-            for (i in this.endPoints) {
-                if (this.endPoints.hasOwnProperty(i)) {
-                    points = [];
-                    e = this.endPoints[i];
-                    console.log("got e:",e);
-                    points.push(e);
-                    done[e.id] = true;
-                    while (true) {
-                        if (e.parent_id < 0) {
-                            break;
-                        }
-                        e = this.all_points[e.parent_id];
-                        points.push(e);
-                        if (done[e.id]) {
-                            break;
-                        }
-                        done[e.id] = true;
-                    }
-                    path = "M " + points[0].nx + " " + points[0].ny + " ";
-                    firstTime = true;
-                    for (j = 1; j < points.length; ++j) {
-                        p = points[j];
-                        path += "L " + p.nx + " " + p.ny + " ";
-                    }
-                    e = this.endPoints[i];
-                    if (e.lineToParent) {
-                        e.lineToParent.attr({path: path, stroke: this.color});
-                    } else {
-                        e.lineToParent = this.viewer.r.path(path).attr({stroke: this.color});
-                    }
-                }
-            }
-=======
     if (this.viewer.lines) {
       done = {};
       for (i = 0; i < this.endPoints.length; ++i) {
@@ -500,7 +343,6 @@
         for (j = 1; j < points.length; ++j) {
           p = points[j];
           path += "L " + p.nx + " " + p.ny + " ";
->>>>>>> 0d810aa2
         }
         e = this.endPoints[i];
         if (e.lineToParent) {
@@ -520,43 +362,6 @@
 
 function Viewer(divID) {
 
-<<<<<<< HEAD
-    this.showVNCLandmarks = false;
-
-    /* pw is "pixel width" */
-    var pw = 4, i, c, xdiff, ydiff, zdiff, pc, ac,
-        ideal_x_scale, ideal_y_scale;
-
-    if (this.showVNCLandmarks) {
-
-        pc = {};
-        ac = {};
-
-        pc.x1 = 46212; pc.x2 = 46404;
-        pc.y1 = 31260; pc.y2 = 30444;
-        pc.z1 = pw * 237.5; pc.z2 = pw * 1037.5;
-        pc.name = "PC";
-        /* pc.color = "#32bb07"; */
-        pc.color = "#1a5607";
-
-        ac.x1 = 47412; ac.x2 = 47364;
-        ac.y1 = 30396; ac.y2 = 30252;
-        ac.z1 = pw * 2162.5; ac.z2 = pw * 3975;
-        ac.name = "AC";
-        ac.color = "#1a5607";
-
-        this.commissures = [ pc, ac ];
-        for (i = 0; i < this.commissures.length; ++i) {
-            c = this.commissures[i];
-            xdiff = c.x2 - c.x1;
-            ydiff = c.y2 - c.y1;
-            zdiff = c.z2 - c.z1;
-            c.radius = Math.sqrt(xdiff * xdiff + ydiff * ydiff + zdiff * zdiff) / 2;
-            c.ballx = (c.x1 + c.x2) / 2;
-            c.bally = (c.y1 + c.y2) / 2;
-            c.ballz = (c.z1 + c.z2) / 2;
-        }
-=======
   this.showVNCLandmarks = false;
 
   /* pw is "pixel width" */
@@ -596,7 +401,6 @@
       c.ballx = (c.x1 + c.x2) / 2;
       c.bally = (c.y1 + c.y2) / 2;
       c.ballz = (c.z1 + c.z2) / 2;
->>>>>>> 0d810aa2
     }
   }
 
@@ -645,26 +449,10 @@
 
     var i, c, p, neuron, contourPath, points, j, originalX, originalY, originalZ;
 
-<<<<<<< HEAD
-        this.currentTransformation = createTransformation(phi, theta, psi, scale);
-
-        if (this.showVNCLandmarks) {
-            for (i = 0; i < this.commissures.length; ++i) {
-                c = this.commissures[i];
-                p = this.transformPoint(c.ballx, c.bally, c.ballz);
-                if (c.ball) {
-                    c.ball.attr({cx: p.x, cy: p.y});
-                } else {
-                    c.ball = this.r.circle(p.x, p.y, c.radius * scale).attr({fill: c.color, stroke: c.color});
-                }
-            }
-        }
-=======
     // alert("in changeView");
     if (scale === undefined) {
       scale = this.scale;
     }
->>>>>>> 0d810aa2
 
     this.currentTransformation = createTransformation(phi, theta, psi, scale);
 
